import React, { useEffect, useMemo, useRef, useState } from "react";

// ========================= Types & Consts =========================
export type Item = { id: string; text: string; checked: boolean; _selected?: boolean; _checkedAt?: number };
export type State = { edit: boolean; items: Item[] };

const STORAGE_KEY = "shopping_list_v1_react";
const HISTORY_LIMIT = 10;
<<<<<<< HEAD
const ROW_SPACING = 6; // px between rows (margin-top for rows except first)
const ROW_H = 44; // ★ 固定タイル高さ（px）
const DRAG_START_PX = (navigator.maxTouchPoints || ("ontouchstart" in window) ? 2 : 6);
const CHECKED_VH = 28;     // 非編集時：チェック済みエリアの固定高さ（vh）
const UNCHECKED_VH = 52;   // 非編集時：未チェックエリアの固定高さ（vh）
const BUTTONS_VH = 20;     // ボタンエリアの固定高さ（vh）
const EDIT_UNCHECKED_VH = UNCHECKED_VH + CHECKED_VH; // 編集モード時は未チェックを拡張（案A）

// ★ 全チェック時の背景候補（5枚）
const ALL_DONE_IMAGES = ["/hawaii1.png","/hawaii2.png","/hawaii3.png","/hawaii4.png","/hawaii5.png"];

// ---- 後方互換のための単一URL（存在すれば優先） ----
const getAllDoneBgUrl = () => ((window as any).__ALL_DONE_BG_URL as string) || "/hawaii.png";
=======
const ROW_SPACING = 6; // px between rows
const DRAG_START_PX = (navigator.maxTouchPoints || ("ontouchstart" in window) ? 2 : 6);

// Colors
const COLOR_CHECKED_GRAY = "#cbd5e1"; // checked item tile
const COLOR_ALLCHECK_BLUE = "#2563eb"; // deep blue when all checked (also progress right end)
const COLOR_PROGRESS_LEFT = "#dbeafe"; // light blue for progress left
>>>>>>> bdfcc492

// ---- Haptics（音なし・バイブ専用） ----
const vibrateSafe = (p: number | number[]) => {
  try { if ("vibrate" in navigator) { const ok = (navigator as any).vibrate(p as any); return !!ok || ok === undefined; } } catch {}
  return false;
};
<<<<<<< HEAD
const vibrateNow = (p: number | number[]) => { try { if ("vibrate" in navigator) { (navigator as any).vibrate(p as any); } } catch {} };
=======
// ユーザー操作直下で直接 vibrate を叩く
const vibrateNow = (p: number | number[]) => {
  try { if ("vibrate" in navigator) { (navigator as any).vibrate(p as any); } } catch {}
};

// --- Haptics priming (Android Chromeでの発火率を上げる) ---
>>>>>>> bdfcc492
const hapticsPrimedRef: { current: boolean } = { current: false };
const primeHaptics = () => { if (hapticsPrimedRef.current) return; const ok = vibrateSafe(1) || vibrateSafe([1]) || vibrateSafe([10,10,10]); if (ok) hapticsPrimedRef.current = true; };

const uid = () => Math.random().toString(36).slice(2, 9);

// 未チェック→先頭、チェックは _checkedAt の **古い順（昇順）** で下に積む（新しいほど下）
function sortUncheckedFirst(items: Item[]) {
  const a: Item[] = [], b: Item[] = [];
  for (const it of items) (it.checked ? b : a).push(it);
  b.sort((x, y) => (x._checkedAt ?? 0) - (y._checkedAt ?? 0));
  return a.concat(b);
}

function reorderByInsert(items: Item[], draggingIds: string[], insertAt: number) {
  const moving = items.filter((i) => draggingIds.includes(i.id));
  const rest = items.filter((i) => !draggingIds.includes(i.id));
  const pos = Math.max(0, Math.min(insertAt, rest.length));
  return [...rest.slice(0, pos), ...moving, ...rest.slice(pos)];
}
<<<<<<< HEAD
=======

>>>>>>> bdfcc492
function reorderAndUncheck(items: Item[], draggingIds: string[], insertAt: number) {
  const moved = new Set(draggingIds);
  return reorderByInsert(items, draggingIds, insertAt).map((it) => (moved.has(it.id) ? { ...it, checked: false, _selected: false } : it));
}

// ---- paste helper (pure) ----
export function pasteMerge(original: string, cursor: number, pasted: string) {
<<<<<<< HEAD
  const lines = pasted.split(/\r?\n/).filter((l) => l.length > 0);
=======
  const lines = pasted.split(/\r?\n/).filter((l) => l.length > 0); // skip blank lines, keep bullets
>>>>>>> bdfcc492
  if (!lines.length) return { first: original, rest: [] as string[] };
  const before = original.slice(0, cursor); const after = original.slice(cursor);
  return { first: before + lines[0] + after, rest: lines.slice(1) };
}

// ========================= Persist + History =========================
function usePersistentState(initial: State) {
  const [state, setState] = useState<State>(() => {
    try { const raw = localStorage.getItem(STORAGE_KEY); return raw ? (JSON.parse(raw) as State) : initial; } catch { return initial; }
  });
  const historyRef = useRef<string[]>([]); const redoRef = useRef<string[]>([]);
  const pushHistory = (s: State) => { historyRef.current.push(JSON.stringify(s)); if (historyRef.current.length > HISTORY_LIMIT) historyRef.current.shift(); redoRef.current.length = 0; };
  const undo = () => { if (!historyRef.current.length) return; const cur = JSON.stringify(state); redoRef.current.push(cur); const prev = historyRef.current.pop()!; setState(JSON.parse(prev)); };
  const redo = () => { if (!redoRef.current.length) return; const cur = JSON.stringify(state); historyRef.current.push(cur); const next = redoRef.current.pop()!; setState(JSON.parse(next)); };
  useEffect(() => { localStorage.setItem(STORAGE_KEY, JSON.stringify(state)); }, [state]);
  useEffect(() => { (window as any).__setAppState = (s: State) => setState(s); (window as any).__getAppState = () => state; return () => { delete (window as any).__setAppState; delete (window as any).__getAppState; }; }, [state]);
  return { state, setState, pushHistory, undo, redo } as const;
}

<<<<<<< HEAD
// ==== viewport helpers (mobile iframe 100vh fix) ====
function useRealViewportHeight() {
  useEffect(() => {
    const set = () => {
      const h = window.innerHeight;
      document.documentElement.style.setProperty("--app-vh", `${h}px`);
    };
    set();
    const vv = (window as any).visualViewport as VisualViewport | undefined;
    window.addEventListener("resize", set);
    window.addEventListener("orientationchange", set);
    vv?.addEventListener("resize", set);
    vv?.addEventListener("scroll", set);
    return () => {
      window.removeEventListener("resize", set);
      window.removeEventListener("orientationchange", set);
      vv?.removeEventListener("resize", set);
      vv?.removeEventListener("scroll", set);
    };
  }, []);
=======
  const historyRef = useRef<string[]>([]);
  const redoRef = useRef<string[]>([]);

  const pushHistory = (s: State) => {
    historyRef.current.push(JSON.stringify(s));
    if (historyRef.current.length > HISTORY_LIMIT) historyRef.current.shift();
    redoRef.current.length = 0;
  };

  const undo = () => {
    if (!historyRef.current.length) return;
    const cur = JSON.stringify(state);
    redoRef.current.push(cur);
    const prev = historyRef.current.pop()!;
    setState(JSON.parse(prev));
  };

  const redo = () => {
    if (!redoRef.current.length) return;
    const cur = JSON.stringify(state);
    historyRef.current.push(cur);
    const next = redoRef.current.pop()!;
    setState(JSON.parse(next));
  };

  useEffect(() => { localStorage.setItem(STORAGE_KEY, JSON.stringify(state)); }, [state]);

  // expose for paste-merge
  useEffect(() => {
    (window as any).__setAppState = (s: State) => setState(s);
    (window as any).__getAppState = () => state;
    return () => { delete (window as any).__setAppState; delete (window as any).__getAppState; };
  }, [state]);

  return { state, setState, pushHistory, undo, redo } as const;
>>>>>>> bdfcc492
}

// ========================= App =========================
export default function App() {
  const { state, setState, pushHistory, undo, redo } = usePersistentState({ edit: true, items: [{ id: uid(), text: "", checked: false }] });

  // 100vh 問題（スマホ iframe）対策
  useRealViewportHeight();
  useEffect(() => {
    const el = document.documentElement; const body = document.body;
    el.style.height = "100%"; body.style.height = "100%";
    const root = document.getElementById("root") || document.getElementById("app");
    if (root) (root as HTMLElement).style.height = "100%";
    return () => { el.style.height = ""; body.style.height = ""; if (root) (root as HTMLElement).style.height = ""; };
  }, []);

  // 複数ペイン用 Refs
  const uncheckedListRef = useRef<HTMLDivElement | null>(null);
  const uncheckedWrapRef = useRef<HTMLDivElement | null>(null);
  const checkedListRef = useRef<HTMLDivElement | null>(null);
  const checkedWrapRef = useRef<HTMLDivElement | null>(null);

  // DnD Refs（未チェック側のみ）
  const ghostRef = useRef<HTMLDivElement | null>(null);
  const dragRef = useRef<null | { draggingIds: string[]; offsetY: number; startX: number; startY: number; lastY: number; started: boolean; totalH: number }>(null);
  const longPressTimerRef = useRef<number | null>(null);
  const clickSuppressRef = useRef<((e: MouseEvent) => void) | null>(null);

  // 表示順
  const displayItems = useMemo(() => sortUncheckedFirst(state.items), [state]);
  const uncheckedItems = useMemo(() => displayItems.filter(i => !i.checked), [displayItems]);
  const checkedItemsAsc = useMemo(() => displayItems.filter(i => i.checked), [displayItems]);

<<<<<<< HEAD
  // 進捗（非空のみ）
  const stats = useMemo(() => {
    const valid = state.items.filter((it) => it.text.trim() !== "");
    const total = valid.length; const done = valid.filter((it) => it.checked).length; const pct = total ? Math.round((done / total) * 100) : 0; return { total, done, pct };
  }, [state.items]);

  // all-checked（通常時のみ）
  const allCheckedBlue = !state.edit && state.items.length > 0 && state.items.every((it) => it.checked);
=======
  // progress stats (non-empty items only)
  const stats = useMemo(() => {
    const valid = state.items.filter((it) => it.text.trim() !== "");
    const total = valid.length;
    const done = valid.filter((it) => it.checked).length;
    const pct = total ? Math.round((done / total) * 100) : 0;
    return { total, done, pct };
  }, [state.items]);

  // ---- typing session (for Undo/Redo unit) ----
  const typingRef = useRef<{ active: boolean }>({ active: false });
  const beginTypingIfNeeded = () => { if (!typingRef.current.active) { pushHistory(state); typingRef.current.active = true; } };
  const endTyping = () => { typingRef.current.active = false; };
>>>>>>> bdfcc492

  // 全チェック時の背景画像（5枚からランダム選択、遷移時に決定）
  const [allDoneUrl, setAllDoneUrl] = useState<string | null>(null);
  const pickRandomAllDone = () => ALL_DONE_IMAGES[Math.floor(Math.random() * ALL_DONE_IMAGES.length)];
  useEffect(() => {
<<<<<<< HEAD
    if (allCheckedBlue) {
      const override = (window as any).__ALL_DONE_BG_URL as string | undefined;
      if (override) { setAllDoneUrl(override); return; }
      const ready: Set<string> | undefined = (window as any).__ALL_DONE_READY__;
      const pool = ready && ready.size ? Array.from(ready) : ALL_DONE_IMAGES;
      const pick = pool[Math.floor(Math.random() * pool.length)];
      setAllDoneUrl(pick);
    } else {
      setAllDoneUrl(null);
=======
    if (!state.edit) {
      const cleaned = state.items.filter((it) => it.text.trim() !== "");
      if (cleaned.length !== state.items.length) setState({ edit: state.edit, items: cleaned });
>>>>>>> bdfcc492
    }
  }, [allCheckedBlue]);

  // タイピング単位（Undo/Redo用）
  const typingRef = useRef<{ active: boolean }>({ active: false });
  const beginTypingIfNeeded = () => { if (!typingRef.current.active) { pushHistory(state); typingRef.current.active = true; } };
  const endTyping = () => { typingRef.current.active = false; };

  // 編集OFFで空白行を削除
  useEffect(() => { if (!state.edit) { const cleaned = state.items.filter((it) => it.text.trim() !== ""); if (cleaned.length !== state.items.length) setState({ edit: state.edit, items: cleaned }); } }, [state.edit]);

  // ソフトキーボード余白（全体スクロールは無し）
  useEffect(() => {
<<<<<<< HEAD
    const vv = (window as any).visualViewport as VisualViewport | undefined; const apply = () => { const pad = vv ? Math.max(0, window.innerHeight - vv.height) : 0; document.documentElement.style.setProperty("--kbd-pad", pad + "px"); }; vv?.addEventListener("resize", apply); vv?.addEventListener("scroll", apply); window.addEventListener("resize", apply); apply(); return () => { vv?.removeEventListener("resize", apply); vv?.removeEventListener("scroll", apply); window.removeEventListener("resize", apply); };
=======
    const vv = (window as any).visualViewport as VisualViewport | undefined;
    const apply = () => {
      const pad = vv ? Math.max(0, window.innerHeight - vv.height) : 0;
      document.documentElement.style.setProperty("--kbd-pad", pad + "px");
    };
    vv?.addEventListener("resize", apply);
    vv?.addEventListener("scroll", apply);
    window.addEventListener("resize", apply);
    apply();
    return () => { vv?.removeEventListener("resize", apply); vv?.removeEventListener("scroll", apply); window.removeEventListener("resize", apply); };
>>>>>>> bdfcc492
  }, []);

  // 画面全体スクロール抑止
  useEffect(() => { document.body.style.overflow = "hidden"; return () => { document.body.style.overflow = ""; }; }, []);

  // 全チェック背景画像プリロード（5枚すべて）＋非同期デコード＆readyセット
  useEffect(() => {
<<<<<<< HEAD
    const urls: string[] = (window as any).__ALL_DONE_BG_URL
      ? [(window as any).__ALL_DONE_BG_URL]
      : ALL_DONE_IMAGES;

    // <link rel="preload" as="image"> を追加（重複防止）
    urls.forEach((href) => {
      if (!document.querySelector(`link[rel="preload"][as="image"][href="${href}"]`)) {
        const l = document.createElement("link");
        l.rel = "preload"; l.as = "image"; l.href = href;
        document.head.appendChild(l);
      }
    });

    // 画像を先読みし decode 済みを ready に登録
    const ready = new Set<string>();
    urls.forEach((src) => {
      const img = new Image();
      try { (img as any).decoding = "async"; } catch {}
      img.src = src;
      const dec = (img as any).decode;
      if (typeof dec === "function") {
        (dec.call(img) as Promise<void>).then(() => ready.add(src)).catch(() => {});
      } else {
        img.onload = () => ready.add(src);
      }
    });
    (window as any).__ALL_DONE_READY__ = ready;
  }, []);

  // ===== Row ops =====
  const setItemTextById = (id: string, text: string) => { beginTypingIfNeeded(); setState(({ items, edit }) => ({ edit, items: items.map((it) => (it.id === id ? { ...it, text } : it)) })); };

  const toggleCheckedById = (id: string) => {
    if (state.edit) return; // 非編集のみ
    const wasChecked = !!state.items.find((it) => it.id === id)?.checked;
    const nextItems = state.items.map((it) => (it.id === id ? (it.checked ? { ...it, checked: false, _checkedAt: undefined } : { ...it, checked: true, _checkedAt: Date.now() }) : it));
    const willAllChecked = nextItems.length > 0 && nextItems.every((it) => it.checked);
    vibrateNow(1); if (willAllChecked) vibrateNow([50,50,50]);
    const madeChecked = !wasChecked; pushHistory(state); setState(({ edit }) => ({ edit, items: nextItems }));
    if (madeChecked && !state.edit) {
      requestAnimationFrame(() => {
        const w = checkedWrapRef.current; if (!w) return;
        try {
          w.scrollTo({ top: w.scrollHeight, behavior: 'smooth' });
          setTimeout(() => { w.scrollTo({ top: w.scrollHeight, behavior: 'smooth' }); }, 60);
        } catch {}
      });
    }
  };

  const toggleSelected = (id: string, v: boolean) => { if (!state.edit) return; pushHistory(state); setState(({ items, edit }) => ({ edit, items: items.map((it) => (it.id === id ? { ...it, _selected: v } : it)) })); };

  const insertEmptyAfterId = (id: string) => {
    if (!state.edit) return; pushHistory(state);
    setState(({ items, edit }) => {
      const pos = items.findIndex((it) => it.id === id); if (pos < 0) return { edit, items };
      const next = [...items]; const newItem = { id: uid(), text: "", checked: false }; next.splice(pos + 1, 0, newItem);
      setTimeout(() => { const ta = document.querySelector(`.row[data-id="${newItem.id}"] textarea`) as HTMLTextAreaElement | null; ta?.focus(); ta?.setSelectionRange(0, 0); }, 0);
=======
    document.body.style.overflowX = "hidden";
    return () => { document.body.style.overflowX = ""; };
  }, []);

  // ========================= Row ops =========================
  const setItemText = (index: number, text: string) => {
    const id = displayItems[index]?.id; if (!id) return;
    beginTypingIfNeeded();
    setState(({ items, edit }) => ({ edit, items: items.map((it) => (it.id === id ? { ...it, text } : it)) }));
  };

  const toggleCheckedById = (id: string) => {
    if (state.edit) return; // 非編集モードのみ
    const nextItems = state.items.map((it) => {
      if (it.id !== id) return it;
      if (it.checked) return { ...it, checked: false, _checkedAt: undefined };
      return { ...it, checked: true, _checkedAt: Date.now() };
    });
    const willAllChecked = nextItems.length > 0 && nextItems.every((it) => it.checked);
    // チェック: 1ms、全チェック完了: 50-50-50ms、その他なし
    vibrateNow(1);
    if (willAllChecked) { vibrateNow([50,50,50]); }

    pushHistory(state);
    setState(({ edit }) => ({ edit, items: nextItems }));
  };

  const toggleSelected = (index: number, v: boolean) => {
    if (!state.edit) return;
    const id = displayItems[index]?.id; if (!id) return;
    pushHistory(state);
    setState(({ items, edit }) => ({ edit, items: items.map((it) => (it.id === id ? { ...it, _selected: v } : it)) }));
  };

  const insertEmptyAfter = (index: number) => {
    if (!state.edit) return;
    const id = displayItems[index]?.id; if (!id) return;
    pushHistory(state);
    setState(({ items, edit }) => {
      const pos = items.findIndex((it) => it.id === id);
      if (pos < 0) return { edit, items };
      const next = [...items];
      const newItem = { id: uid(), text: "", checked: false };
      next.splice(pos + 1, 0, newItem);
      setTimeout(() => {
        const ta = document.querySelector(`.row[data-id="${newItem.id}"] textarea`) as HTMLTextAreaElement | null;
        ta?.focus(); ta?.setSelectionRange(0, 0);
      }, 0);
>>>>>>> bdfcc492
      return { edit, items: next };
    });
  };

<<<<<<< HEAD
  const deleteItem = (id: string) => { if (!state.edit) return; pushHistory(state); setState(({ items, edit }) => ({ edit, items: items.filter((it) => it.id !== id) })); };
=======
  const deleteItem = (id: string) => {
    if (!state.edit) return;
    pushHistory(state);
    setState(({ items, edit }) => ({ edit, items: items.filter((it) => it.id !== id) }));
  };
>>>>>>> bdfcc492

  // Reset（二段階）
  const [resetArmed, setResetArmed] = useState(false);
  const resetTimerRef = useRef<number | null>(null);
  const ARM_TIMEOUT_MS = 5000;
<<<<<<< HEAD
  const armReset = () => {
    setResetArmed(true);
    if (resetTimerRef.current) clearTimeout(resetTimerRef.current);
    resetTimerRef.current = window.setTimeout(() => setResetArmed(false), ARM_TIMEOUT_MS);
  };
  const doReset = () => {
    if (resetTimerRef.current) clearTimeout(resetTimerRef.current);
    pushHistory(state);
    setState({ edit: true, items: [{ id: uid(), text: "", checked: false }] });
    setResetArmed(false);
  };
  useEffect(() => () => { if (resetTimerRef.current) clearTimeout(resetTimerRef.current); }, []);

  // ===== DnD（未チェック側のみ） =====
  const onPointerDownHandle = (e: React.PointerEvent<HTMLElement>, id: string, suppressDefault = true) => {
    if (!state.edit) return; if (suppressDefault) { e.preventDefault(); e.stopPropagation(); }
=======
  const armReset = () => { setResetArmed(true); if (resetTimerRef.current) clearTimeout(resetTimerRef.current); resetTimerRef.current = window.setTimeout(() => setResetArmed(false), ARM_TIMEOUT_MS); };
  const doReset = () => { if (resetTimerRef.current) clearTimeout(resetTimerRef.current); pushHistory(state); setState({ edit: true, items: [{ id: uid(), text: "", checked: false }] }); setResetArmed(false); };
  useEffect(() => { return () => { if (resetTimerRef.current) clearTimeout(resetTimerRef.current); }; }, []);

  // ========================= DnD（安定版） =========================
  const onPointerDownHandle = (e: React.PointerEvent<HTMLElement>, index: number, suppressDefault: boolean = true) => {
    if (!state.edit) return;
    if (suppressDefault) { e.preventDefault(); e.stopPropagation(); }
>>>>>>> bdfcc492
    try { (e.currentTarget as any).setPointerCapture?.(e.pointerId); } catch {}
    (document.activeElement as HTMLElement | null)?.blur?.();
    const list = uncheckedListRef.current; if (!list) return;
    const pressed = uncheckedItems.find((it) => it.id === id); if (!pressed) return;

<<<<<<< HEAD
    const selectedIds = state.items.filter((it) => it._selected && !it.checked).map((it) => it.id);
    const draggingIds = pressed._selected && selectedIds.length > 1 ? selectedIds : [pressed.id];
=======
    const list = listRef.current; if (!list) return;
    const pressed = displayItems[index]; if (!pressed || pressed.checked) return;

    const selectedIds = state.items.filter((it) => it._selected && !it.checked).map((it) => it.id);
    const draggingIds = pressed._selected && selectedIds.length > 1 ? selectedIds : [pressed.id];

>>>>>>> bdfcc492
    const rowEls = Array.from(list.children).filter((el) => (el as HTMLElement)?.dataset?.id && draggingIds.includes(((el as HTMLElement).dataset!.id as string) || "")) as HTMLElement[];
    if (!rowEls.length) return;

    const rect0 = rowEls[0].getBoundingClientRect();
    dragRef.current = { draggingIds, offsetY: e.clientY - rect0.top, startX: e.clientX, startY: e.clientY, lastY: e.clientY, started: false, totalH: 0 };
<<<<<<< HEAD
    window.addEventListener("pointermove", onPointerMove as any, { passive: false });
    window.addEventListener("pointerup", onPointerUp as any, { once: true });
    window.addEventListener("pointercancel", onPointerCancel as any, { once: true });
    if (longPressTimerRef.current) clearTimeout(longPressTimerRef.current);
    longPressTimerRef.current = window.setTimeout(() => { if (!dragRef.current?.started && uncheckedListRef.current) startDrag(uncheckedListRef.current, e.clientY); }, 120);
    clickSuppressRef.current = (evt: MouseEvent) => { evt.preventDefault(); evt.stopPropagation(); }; window.addEventListener("click", clickSuppressRef.current, true);
=======

    window.addEventListener("pointermove", onPointerMove as any, { passive: false });
    window.addEventListener("pointerup", onPointerUp as any, { once: true });
    window.addEventListener("pointercancel", onPointerCancel as any, { once: true });

    if (longPressTimerRef.current) clearTimeout(longPressTimerRef.current);
    longPressTimerRef.current = window.setTimeout(() => {
      if (!dragRef.current?.started && listRef.current) startDrag(listRef.current, e.clientY);
    }, 120);

    clickSuppressRef.current = (evt: MouseEvent) => { evt.preventDefault(); evt.stopPropagation(); };
    window.addEventListener("click", clickSuppressRef.current, true);
>>>>>>> bdfcc492
  };

  function startDrag(list: HTMLDivElement, clientY: number) {
    if (!dragRef.current || dragRef.current.started) return;
    const { draggingIds, offsetY } = dragRef.current;
<<<<<<< HEAD
    const rowEls = Array.from(list.children).filter((el) => (el as HTMLElement)?.dataset?.id && draggingIds.includes(((el as HTMLElement).dataset!.id as string) || "")) as HTMLElement[];
    if (!rowEls.length) return;
=======

    const rowEls = Array.from(list.children).filter((el) => (el as HTMLElement)?.dataset?.id && draggingIds.includes(((el as HTMLElement).dataset!.id as string) || "")) as HTMLElement[];
    if (!rowEls.length) return;

>>>>>>> bdfcc492
    const sumHeights = rowEls.reduce((sum, r) => sum + r.getBoundingClientRect().height, 0);
    const internalSpacing = Math.max(0, rowEls.length - 1) * ROW_SPACING;
    const totalH = sumHeights + internalSpacing;

<<<<<<< HEAD
    const ghost = document.createElement("div"); ghost.className = "ghost"; ghost.style.position = "fixed"; ghost.style.left = "8px"; ghost.style.top = "0"; ghost.style.zIndex = "9999"; ghost.style.pointerEvents = "none"; ghost.style.width = Math.min(520, list.getBoundingClientRect().width) + "px"; ghost.style.height = Math.max(40, totalH) + "px"; ghost.style.opacity = "1"; ghost.style.background = "#fff"; ghost.style.borderRadius = "12px"; ghost.style.boxShadow = "0 8px 24px rgba(0,0,0,.12)";
    const frag = document.createDocumentFragment(); rowEls.forEach((r, idx) => { const clone = r.cloneNode(true) as HTMLElement; clone.style.pointerEvents = "none"; clone.style.marginTop = idx === 0 ? "0px" : `${ROW_SPACING}px`; frag.appendChild(clone); }); ghost.appendChild(frag); document.body.appendChild(ghost); ghostRef.current = ghost;
=======
    const ghost = document.createElement("div");
    ghost.className = "ghost";
    ghost.style.position = "fixed";
    ghost.style.left = "8px";
    ghost.style.top = "0";
    ghost.style.zIndex = "9999";
    ghost.style.pointerEvents = "none";
    ghost.style.width = Math.min(520, list.getBoundingClientRect().width) + "px";
    ghost.style.height = Math.max(40, totalH) + "px";
    ghost.style.opacity = "1";
    ghost.style.background = "#fff";
    ghost.style.borderRadius = "12px";
    ghost.style.boxShadow = "0 8px 24px rgba(0,0,0,.12)";
    const frag = document.createDocumentFragment();
    rowEls.forEach((r, idx) => {
      const clone = r.cloneNode(true) as HTMLElement; clone.style.pointerEvents = "none"; clone.style.marginTop = idx === 0 ? "0px" : `${ROW_SPACING}px`; frag.appendChild(clone);
    });
    ghost.appendChild(frag); document.body.appendChild(ghost); ghostRef.current = ghost;

    // collapse originals during drag
    rowEls.forEach((r) => { r.setAttribute("data-drag-collapsed", "1"); (r as HTMLElement).style.display = "none"; });
>>>>>>> bdfcc492

    rowEls.forEach((r) => { r.setAttribute("data-drag-collapsed", "1"); (r as HTMLElement).style.display = "none"; });

<<<<<<< HEAD
    const ph = document.createElement("div"); (ph as any).dataset.placeholder = "1"; ph.style.height = "0px"; ph.style.margin = "0"; ph.style.pointerEvents = "none"; list.insertBefore(ph, rowEls[0] as Element);

    updatePlaceholder(list, clientY, draggingIds, totalH);
    const y = clientY - offsetY; ghost.style.transform = `translate3d(0, ${y}px, 0)`;
=======
    updatePlaceholder(list, clientY, draggingIds, totalH);
    const y = clientY - offsetY; ghost.style.transform = `translate3d(0, ${y}px, 0)`;

>>>>>>> bdfcc492
    dragRef.current.started = true; dragRef.current.totalH = totalH;
  }

  const onPointerMove = (ev: PointerEvent) => {
<<<<<<< HEAD
    if (!dragRef.current || !uncheckedListRef.current) return;
    const { startX, startY, started, offsetY, draggingIds, totalH } = dragRef.current;
    const dx = Math.abs(ev.clientX - startX), dy = Math.abs(ev.clientY - startY);
    if (!started && Math.max(dx, dy) < DRAG_START_PX) return;
    if (!started) startDrag(uncheckedListRef.current, ev.clientY);
    ev.preventDefault(); if (ghostRef.current) ghostRef.current.style.transform = `translate3d(0, ${ev.clientY - offsetY}px, 0)`;
    if (uncheckedWrapRef.current) { const edge = 50; const rect = uncheckedWrapRef.current.getBoundingClientRect(); if (ev.clientY < rect.top + edge) uncheckedWrapRef.current.scrollTop -= 12; if (ev.clientY > rect.bottom - edge) uncheckedWrapRef.current.scrollTop += 12; }
    updatePlaceholder(uncheckedListRef.current, ev.clientY, draggingIds, totalH);
=======
    if (!dragRef.current || !listRef.current) return;
    const { startX, startY, started, offsetY, draggingIds, totalH } = dragRef.current;
    const dx = Math.abs(ev.clientX - startX), dy = Math.abs(ev.clientY - startY);
    if (!started && Math.max(dx, dy) < DRAG_START_PX) return;
    if (!started) startDrag(listRef.current, ev.clientY);

    ev.preventDefault();
    if (ghostRef.current) ghostRef.current.style.transform = `translate3d(0, ${ev.clientY - offsetY}px, 0)`;

    if (wrapRef.current) {
      const edge = 50; const rect = wrapRef.current.getBoundingClientRect();
      if (ev.clientY < rect.top + edge) wrapRef.current.scrollTop -= 12;
      if (ev.clientY > rect.bottom - edge) wrapRef.current.scrollTop += 12;
    }

    updatePlaceholder(listRef.current, ev.clientY, draggingIds, totalH);
>>>>>>> bdfcc492
    if (dragRef.current) dragRef.current.lastY = ev.clientY;
  };

  const onPointerUp = (_ev: PointerEvent) => {
    if (longPressTimerRef.current) { clearTimeout(longPressTimerRef.current); longPressTimerRef.current = null; }
    if (clickSuppressRef.current) { window.removeEventListener("click", clickSuppressRef.current, true); clickSuppressRef.current = null; }
    window.removeEventListener("pointermove", onPointerMove as any);
<<<<<<< HEAD
    const started = !!dragRef.current?.started; const list = uncheckedListRef.current;
    if (!started) { const ph = list?.querySelector('[data-placeholder="1"]') as HTMLDivElement | null; if (ph) ph.remove(); list?.querySelectorAll('[data-drag-collapsed="1"]').forEach((el) => { (el as HTMLElement).style.display = "flex"; el.removeAttribute('data-drag-collapsed'); }); dragRef.current = null; return; }
    const draggingIds = dragRef.current?.draggingIds || []; ghostRef.current?.remove(); ghostRef.current = null; if (!list || !draggingIds.length) { dragRef.current = null; return; }
    const { insertAt } = finalizePlaceholder(list, draggingIds);
    const cleanup = () => { requestAnimationFrame(() => { const l = uncheckedListRef.current; if (!l) return; const ph2 = l.querySelector('[data-placeholder="1"]') as HTMLDivElement | null; if (ph2) ph2.remove(); l.querySelectorAll('[data-drag-collapsed="1"]').forEach((el) => { (el as HTMLElement).style.display = "flex"; el.removeAttribute('data-drag-collapsed'); }); }); };
    dragRef.current = null; if (insertAt == null) { cleanup(); return; }
    pushHistory(state); setState(({ items, edit }) => ({ edit, items: reorderAndUncheck(items, draggingIds, insertAt) })); cleanup();
=======

    const started = !!dragRef.current?.started; const list = listRef.current;
    if (!started) {
      const ph = list?.querySelector('[data-placeholder="1"]') as HTMLDivElement | null; if (ph) ph.remove();
      list?.querySelectorAll('[data-drag-collapsed="1"]').forEach((el) => { (el as HTMLElement).style.display = "flex"; el.removeAttribute('data-drag-collapsed'); });
      dragRef.current = null; return;
    }

    const draggingIds = dragRef.current?.draggingIds || [];
    ghostRef.current?.remove(); ghostRef.current = null;
    if (!list || !draggingIds.length) { dragRef.current = null; return; }

    const { insertAt } = finalizePlaceholder(list, draggingIds);

    const cleanup = () => {
      requestAnimationFrame(() => {
        const l = listRef.current; if (!l) return;
        const ph2 = l.querySelector('[data-placeholder="1"]') as HTMLDivElement | null; if (ph2) ph2.remove();
        l.querySelectorAll('[data-drag-collapsed="1"]').forEach((el) => { (el as HTMLElement).style.display = "flex"; el.removeAttribute('data-drag-collapsed'); });
      });
    };

    dragRef.current = null;

    if (insertAt == null) { cleanup(); return; }

    pushHistory(state);
    setState(({ items, edit }) => ({ edit, items: reorderAndUncheck(items, draggingIds, insertAt) }));
    cleanup();
>>>>>>> bdfcc492
  };

  const onPointerCancel = (_ev: PointerEvent) => {
    if (longPressTimerRef.current) { clearTimeout(longPressTimerRef.current); longPressTimerRef.current = null; }
    if (clickSuppressRef.current) { window.removeEventListener("click", clickSuppressRef.current, true); clickSuppressRef.current = null; }
<<<<<<< HEAD
    window.removeEventListener("pointermove", onPointerMove as any); ghostRef.current?.remove(); ghostRef.current = null; const list = uncheckedListRef.current; const ph = list?.querySelector('[data-placeholder="1"]') as HTMLDivElement | null; if (ph) ph.remove(); list?.querySelectorAll('[data-drag-collapsed="1"]').forEach((el) => { (el as HTMLElement).style.display = "flex"; el.removeAttribute('data-drag-collapsed'); }); dragRef.current = null;
=======
    window.removeEventListener("pointermove", onPointerMove as any);
    ghostRef.current?.remove(); ghostRef.current = null;
    const list = listRef.current;
    const ph = list?.querySelector('[data-placeholder="1"]') as HTMLDivElement | null; if (ph) ph.remove();
    list?.querySelectorAll('[data-drag-collapsed="1"]').forEach((el) => { (el as HTMLElement).style.display = "flex"; el.removeAttribute('data-drag-collapsed'); });
    dragRef.current = null;
>>>>>>> bdfcc492
  };

  function updatePlaceholder(list: HTMLDivElement, clientY: number, draggingIds: string[], totalH: number) {
    const ph = list.querySelector('[data-placeholder="1"]') as HTMLDivElement | null; if (!ph) return;
<<<<<<< HEAD
    const children = Array.from(list.children).filter((el) => { const he = el as HTMLElement; const ds: any = he.dataset ?? {}; const isPh = ds.placeholder === "1"; const isCollapsed = ds.dragCollapsed === "1" || he.style.display === "none"; return !isPh && !isCollapsed; });
    const dr = dragRef.current; const topY = clientY - (dr?.offsetY ?? 0); const prevY = dr?.lastY ?? dr?.startY ?? clientY; const draggingDown = clientY >= prevY;
    const unitH = (() => { const n = Math.max(1, draggingIds.length); const avg = Math.max(1, Math.round((dr?.totalH ?? totalH) / n)); return isFinite(avg) && avg > 1 ? avg : ROW_H; })();
    let targetIndex = 0;
    for (let i = 0; i < children.length; i++) {
      const he = children[i] as HTMLElement; const id = he.dataset?.id || ""; const rect = he.getBoundingClientRect(); if (draggingIds.includes(id)) continue;
=======
    const children = Array.from(list.children).filter((el) => {
      const he = el as HTMLElement; const ds: any = he.dataset ?? {};
      const isPh = ds.placeholder === "1"; const isCollapsed = ds.dragCollapsed === "1" || he.style.display === "none";
      return !isPh && !isCollapsed;
    });

    // 下方向ドラッグ時：1アイテム分のスペースが空いたら繰上げ（グループ平均行高）
    const dr = dragRef.current;
    const topY = clientY - (dr?.offsetY ?? 0);
    const prevY = dr?.lastY ?? dr?.startY ?? clientY;
    const draggingDown = clientY >= prevY;
    const unitH = (() => { const n = Math.max(1, draggingIds.length); const avg = Math.max(1, Math.round((dr?.totalH ?? totalH) / n)); return isFinite(avg) && avg > 1 ? avg : 28; })();

    let targetIndex = 0;
    for (let i = 0; i < children.length; i++) {
      const he = children[i] as HTMLElement; const id = he.dataset?.id || ""; const rect = he.getBoundingClientRect();
      const isChecked = he.dataset?.checked === "1"; // fixed rows (edit)
      if (draggingIds.includes(id) || isChecked) continue;
>>>>>>> bdfcc492
      const threshold = draggingDown ? rect.top : (rect.top + rect.height / 2);
      const probe = draggingDown ? (topY + (dr?.totalH ?? totalH) - Math.min(rect.height, unitH)) : clientY;
      if (probe > threshold) targetIndex = i + 1;
    }
<<<<<<< HEAD
    const ref = children[targetIndex] as HTMLElement | undefined; const phH = Math.max(ROW_H, totalH - ROW_SPACING);
    ph.style.height = `${phH}px`; ph.style.marginTop = targetIndex === 0 ? "0px" : `${ROW_SPACING}px`; ph.style.marginBottom = ref ? `${ROW_SPACING}px` : "0px"; if (ref) list.insertBefore(ph, ref); else list.appendChild(ph);
=======

    const ref = children[targetIndex] as HTMLElement | undefined;
    const phH = Math.max(28, totalH - ROW_SPACING);
    ph.style.height = `${phH}px`;
    ph.style.marginTop = targetIndex === 0 ? "0px" : `${ROW_SPACING}px`;
    ph.style.marginBottom = ref ? `${ROW_SPACING}px` : "0px";
    if (ref) list.insertBefore(ph, ref); else list.appendChild(ph);
>>>>>>> bdfcc492
  }

  function finalizePlaceholder(list: HTMLDivElement, draggingIds: string[]) {
    const ph = list.querySelector('[data-placeholder="1"]') as HTMLDivElement | null; if (!ph) return { insertAt: null as number | null };
<<<<<<< HEAD
    const all = Array.from(list.children); const phPos = all.indexOf(ph); const insertAt = all.slice(0, phPos).filter((el) => { const he = el as HTMLElement; const id = he.dataset?.id || ""; const isPh = (he as any).dataset?.placeholder === "1"; const isCollapsed = (he as any).dataset?.dragCollapsed === "1" || (he as HTMLElement).style.display === "none"; return !isPh && !isCollapsed && !draggingIds.includes(id); }).length; return { insertAt };
  }

  // ============== Render ==============
=======
    const all = Array.from(list.children);
    const phPos = all.indexOf(ph);
    const insertAt = all.slice(0, phPos).filter((el) => {
      const he = el as HTMLElement; const id = he.dataset?.id || "";
      const isPh = he.dataset?.placeholder === "1";
      const isCollapsed = he.dataset?.dragCollapsed === "1" || (he as HTMLElement).style.display === "none";
      const isChecked = he.dataset?.checked === "1"; // fixed rows (edit)
      return !isPh && !isCollapsed && !isChecked && !draggingIds.includes(id);
    }).length;
    return { insertAt };
  }

  // ========================= Render =========================
  // color rule: blue only when NON-EDIT mode and all checked
  const allCheckedBlue = !state.edit && state.items.length > 0 && state.items.every((it) => it.checked);

  // Run pure-function tests once (log only)
>>>>>>> bdfcc492
  useEffect(() => { const r = runTests(); if (r.failed) console.warn("[Tests] Failed:", r.failures); }, []);

  return (
    <div
<<<<<<< HEAD
      style={{
        display: "grid",
        height: "var(--app-vh)",
        gridTemplateRows: state.edit
          ? `auto minmax(0,1fr) auto` /* 編集モード：未チェックが残り全量、ボタンは中身分だけ */
          : `auto ${CHECKED_VH}vh minmax(0,1fr) auto` /* 通常：チェック済みは固定vh、未チェックは残り全量、ボタンは中身分だけ */,
        overflow: "hidden",
      }}
      onPointerDown={() => { primeHaptics(); }} onMouseDown={() => { primeHaptics(); }} onTouchStart={() => { primeHaptics(); }}
    >
      {/* Header: Progress bar */}
      <div style={{ position: "sticky", top: 0, zIndex: 4, background: "#fff", borderBottom: "1px solid #e5e7eb" }}>
        <div style={{ padding: "10px 12px 8px" }}>
          <div style={{ display: "flex", justifyContent: "flex-end", marginBottom: 6 }}>
            <div style={{ fontSize: 12, color: "#6b7280" }}>{stats.done} / {stats.total} ({stats.pct}%)</div>
          </div>
          <div aria-label="progress" style={{ height: 8, borderRadius: 999, background: "#f1f5f9", overflow: "hidden", boxShadow: "inset 0 0 0 1px #e5e7eb" }}>
            <div style={{ width: `${stats.pct}%`, height: "100%", background: "linear-gradient(90deg,#93c5fd,#2563eb)", transition: "width .18s ease" }} />
=======
      style={{ display: "grid", gridTemplateRows: "auto 1fr", height: "100vh" }}
      onPointerDown={() => { primeHaptics(); }}
      onMouseDown={() => { primeHaptics(); }}
      onTouchStart={() => { primeHaptics(); }}
    >
      {/* Header Block = Progress + Toolbar (single parent) */}
      <div style={{ position: "sticky", top: 0, zIndex: 4, background: "#fff", borderBottom: "1px solid #e5e7eb" }}>
        {/* Stylish Progress Header */}
        <div style={{ padding: "10px 12px 8px" }}>
          {/* No label "PROGRESS" as requested */}
          {/* 右上の統計（件数と%） */}
          <div style={{ display: "flex", alignItems: "baseline", justifyContent: "flex-end", marginBottom: 6 }}>
            <div style={{ fontSize: 12, color: "#6b7280" }}>{stats.done} / {stats.total} ({stats.pct}%)</div>
          </div>
          <div aria-label="progress" style={{ height: 40, borderRadius: 999, background: "#f1f5f9", overflow: "hidden", boxShadow: "inset 0 0 0 1px #e5e7eb" }}>
            <div style={{ width: `${stats.pct}%`, height: "100%", background: `linear-gradient(90deg, ${COLOR_PROGRESS_LEFT}, ${COLOR_ALLCHECK_BLUE})`, transition: "width .18s ease" }} />
          </div>
        </div>
        {/* Toolbar */}
        <div style={{ display: "flex", gap: 6, alignItems: "center", padding: 6, paddingTop: 0 }}>
          <div style={{ marginLeft: "auto", display: "flex", gap: 8 }}>
            {/* Reset (leftmost). Two-step: icon -> red Reset */}
            <button
              onClick={() => { primeHaptics(); (resetArmed ? (doReset()) : (armReset())); }}
              onBlur={() => setResetArmed(false)}
              title={resetArmed ? "Reset 実行" : "全消去（確認付き）"}
              style={{ width: 44, height: 44, borderRadius: 10, display: "grid", placeItems: "center", border: "1px solid #e5e7eb", background: resetArmed ? "#ef4444" : "#fff", color: resetArmed ? "#fff" : "#111", fontWeight: 600, fontSize: 16 }}
            >
              {resetArmed ? "Reset" : "⟲"}
            </button>
            {/* Undo */}
            <button onClick={() => { primeHaptics(); undo(); }} title="元に戻す" style={{ width: 44, height: 44, borderRadius: 10, display: "grid", placeItems: "center", border: "1px solid #e5e7eb", background: "#fff", fontSize: 18 }}>↶</button>
            {/* Redo */}
            <button onClick={() => { primeHaptics(); redo(); }} title="やり直す" style={{ width: 44, height: 44, borderRadius: 10, display: "grid", placeItems: "center", border: "1px solid #e5e7eb", background: "#fff", fontSize: 18 }}>↷</button>
            {/* Edit (rightmost) */}
            <button
              onClick={() => { primeHaptics(); endTyping(); setState((s) => ({ edit: !s.edit, items: s.items })); }}
              aria-pressed={state.edit}
              title={state.edit ? "編集モード（ON）" : "編集モード（OFF）"}
              style={{ width: 44, height: 44, borderRadius: 10, display: "grid", placeItems: "center", border: "1px solid #e5e7eb", background: state.edit ? "#16a34a" : "#fff", color: state.edit ? "#fff" : "#111", fontSize: 18 }}
            >
              ✏︎
            </button>
>>>>>>> bdfcc492
          </div>
        </div>
      </div>

<<<<<<< HEAD
      {/* Checked Area（通常時のみ／固定高さ／内部スクロール） */}
      {!state.edit && (
        <div ref={checkedWrapRef} style={{ overflow: "auto", padding: 10, borderBottom: "1px solid #eef2f7", background: allCheckedBlue ? "#eaf2ff" : "#f8fafc" }}>
          <div ref={checkedListRef} style={{ display: "flex", flexDirection: "column", gap: 0 }}>
            {checkedItemsAsc.map((item, i) => (
              <Row key={item.id} item={item} index={i} edit={state.edit} allCheckedBlue={allCheckedBlue} onInput={() => {}} onEnter={() => {}} onToggleChecked={() => toggleCheckedById(item.id)} onToggleSelected={() => {}} onDelete={() => { if (state.edit) deleteItem(item.id); }} onPointerDownHandle={() => {}} />
            ))}
          </div>
        </div>
      )}

      {/* Unchecked Area（固定高さ／内部スクロール） */}
      <div
        ref={uncheckedWrapRef}
        style={{
          overflow: "auto",
          padding: 12,
          backgroundImage: allDoneUrl ? `url(${allDoneUrl})` : undefined,
          backgroundSize: allCheckedBlue ? "cover" : undefined,
          backgroundPosition: allCheckedBlue ? "center" : undefined,
          backgroundRepeat: allCheckedBlue ? "no-repeat" : undefined,
        }}
      >
        <div ref={uncheckedListRef} style={{ display: "flex", flexDirection: "column", gap: 0 }}>
          {uncheckedItems.map((item, i) => (
=======
      {/* List Area */}
      <div ref={wrapRef} style={{ overflow: "auto", padding: 12, paddingBottom: "calc(16px + var(--kbd-pad))", backgroundImage: allCheckedBlue ? `linear-gradient(180deg, ${COLOR_PROGRESS_LEFT + '4D'}, ${COLOR_PROGRESS_LEFT + '2E'})` : undefined }}>
        <div ref={listRef} style={{ display: "flex", flexDirection: "column", gap: 0 }}>
          {displayItems.map((item, i) => (
>>>>>>> bdfcc492
            <Row
              key={item.id}
              item={item}
              index={i}
              edit={state.edit}
<<<<<<< HEAD
              onInput={(t) => setItemTextById(item.id, t)}
              onEnter={() => { endTyping(); insertEmptyAfterId(item.id); }}
              onToggleChecked={() => toggleCheckedById(item.id)}
              onToggleSelected={(v) => toggleSelected(item.id, v)}
              onDelete={() => { endTyping(); deleteItem(item.id); }}
              onPointerDownHandle={(e) => { endTyping(); onPointerDownHandle(e, item.id, true); }}
=======
              onInput={(t) => setItemText(i, t)}
              onEnter={() => { endTyping(); insertEmptyAfter(i); }}
              onToggleChecked={() => toggleCheckedById(item.id)}
              onToggleSelected={(v) => toggleSelected(i, v)}
              onDelete={() => { endTyping(); deleteItem(item.id); }}
              onPointerDownHandle={(e) => { endTyping(); onPointerDownHandle(e, i, true); }}
>>>>>>> bdfcc492
              allCheckedBlue={allCheckedBlue}
            />
          ))}
        </div>
      </div>

      {/* Buttons Area（固定／画面最下部） */}
      <div style={{ display: "flex", justifyContent: "flex-end", alignItems: "center", gap: 8, padding: 8, paddingBottom: "calc(12px + env(safe-area-inset-bottom))", borderTop: "1px solid #e5e7eb", background: "#fff" }}>
        <button onClick={() => { primeHaptics(); (resetArmed ? (doReset()) : (armReset())); }} onBlur={() => setResetArmed(false)} title={resetArmed ? "Reset 実行" : "全消去（確認付き）"} style={{ width: 44, height: 44, borderRadius: 10, display: "grid", placeItems: "center", border: "1px solid #e5e7eb", background: resetArmed ? "#ef4444" : "#fff", color: resetArmed ? "#fff" : "#111", fontWeight: 600, fontSize: 16 }}>{resetArmed ? "Reset" : "⟲"}</button>
        <button onClick={() => { primeHaptics(); undo(); }} title="元に戻す" style={{ width: 44, height: 44, borderRadius: 10, display: "grid", placeItems: "center", border: "1px solid #e5e7eb", background: "#fff", fontSize: 18 }}>↶</button>
        <button onClick={() => { primeHaptics(); redo(); }} title="やり直す" style={{ width: 44, height: 44, borderRadius: 10, display: "grid", placeItems: "center", border: "1px solid #e5e7eb", background: "#fff", fontSize: 18 }}>↷</button>
        <button onClick={() => { primeHaptics(); endTyping(); setState((s) => ({ edit: !s.edit, items: s.items })); }} aria-pressed={state.edit} title={state.edit ? "編集モード（ON）" : "編集モード（OFF）"} style={{ width: 44, height: 44, borderRadius: 10, display: "grid", placeItems: "center", border: "1px solid #e5e7eb", background: state.edit ? "#16a34a" : "#fff", color: state.edit ? "#fff" : "#111", fontSize: 18 }}>✏︎</button>
      </div>
    </div>
  );
}

function Row(props: {
  item: Item; index: number; edit: boolean;
  onInput: (text: string, ta?: HTMLTextAreaElement) => void;
  onEnter: () => void; onToggleChecked: () => void; onToggleSelected: (v: boolean) => void; onDelete: () => void;
  onPointerDownHandle: (e: React.PointerEvent<HTMLElement>) => void; onPointerDownFromSelect?: (e: React.PointerEvent<HTMLElement>) => void; allCheckedBlue: boolean;
}) {
  const { item, index, edit, allCheckedBlue } = props; const taRef = useRef<HTMLTextAreaElement | null>(null);
  // 固定行高に合わせる（自己伸長はしない・垂直中央）
  useEffect(() => {
    const ta = taRef.current; if (!ta) return;
<<<<<<< HEAD
    ta.style.padding = "0";
    const innerH = Math.max(1, ROW_H - 12); // タイルpadding(上下6px)を除いた高さ
    ta.style.height = innerH + "px";
    ta.style.lineHeight = innerH + "px"; // テキストを垂直中央に
    ta.style.fontSize = "16px";
  }, [item.text, edit]);

  const bgColor = item.checked ? (allCheckedBlue ? "#2563eb" : "#cbd5e1") : "#fff";
  const rowStyle: React.CSSProperties = { display: "flex", alignItems: "center", flexWrap: "nowrap", marginTop: index === 0 ? 0 : ROW_SPACING, border: "1px solid #e5e7eb", borderRadius: 10, padding: "6px 16px", gap: 6, width: "100%", background: bgColor, boxSizing: "border-box", touchAction: "none", height: ROW_H };
=======
    const MIN = 24; // 1行分の高さ
    ta.style.padding = "0"; // UAデフォルトの内側余白を打ち消す
    ta.style.height = "0px"; // 再計測
    const h = Math.max(MIN, Math.min(ta.scrollHeight, window.innerHeight * 0.35));
    ta.style.height = h + "px";
  }, [item.text, edit]);

  // backgrounds:
  // - non-edit & all checked: deep blue for all tiles (ご要望)
  // - checked item: darker gray（通常時）
  const bgColor = allCheckedBlue ? COLOR_ALLCHECK_BLUE : (item.checked ? COLOR_CHECKED_GRAY : "#fff");

  const rowStyle: React.CSSProperties = {
    display: "flex",
    alignItems: "center",
    flexWrap: "nowrap",
    marginTop: index === 0 ? 0 : ROW_SPACING,
    border: "1px solid #e5e7eb",
    borderRadius: 10,
    padding: "6px 16px",
    gap: 6,
    width: "100%",
    background: bgColor,
    boxSizing: "border-box",
    touchAction: "none",
  };
>>>>>>> bdfcc492

  if (edit && item.checked) {
    return (
      <div className="row" data-id={item.id} data-index={index} data-checked="1" style={rowStyle}>
<<<<<<< HEAD
        <textarea ref={taRef} value={item.text} readOnly spellCheck={false} onBlur={() => {}} style={{ flex: 1, minWidth: 0, border: "none", outline: "none", resize: "none", background: "transparent", color: "#777", textDecoration: "line-through", padding: 0 }} />
=======
        <textarea ref={taRef} value={item.text} readOnly spellCheck={false} onBlur={() => props.onEndTyping()} style={{ flex: 1, minWidth: 0, border: "none", outline: "none", resize: "none", background: "transparent", color: "#777", textDecoration: "line-through", padding: "0", fontSize: 16, lineHeight: "24px", minHeight: "24px", alignSelf: "center" }} />
>>>>>>> bdfcc492
      </div>
    );
  }

  return (
    <div className="row" data-id={item.id} data-index={index} style={rowStyle} onClick={!edit ? (() => { primeHaptics(); props.onToggleChecked(); }) : undefined}>
<<<<<<< HEAD
      {edit && (<button type="button" title="この行を削除" aria-label="この行を削除" onClick={(e) => { e.stopPropagation(); primeHaptics(); props.onDelete(); }} style={{ width: 24, height: 24, borderRadius: 6, border: "1px solid #e5e7eb", background: "#fff", flexShrink: 0, display:"grid", placeItems:"center", fontSize:14 }}>✖</button>)}
      <textarea ref={taRef} value={item.text} readOnly={!edit} onInput={(e) => props.onInput((e.target as HTMLTextAreaElement).value, e.currentTarget)} onKeyDown={(e) => { if (edit && e.key === "Enter" && !e.shiftKey) { e.preventDefault(); props.onEnter(); } }} onPaste={(e) => { if (!edit) return; const data = (e.clipboardData || (window as any).clipboardData); const text = data?.getData?.("text") ?? ""; if (!text || !text.includes("\n")) return; e.preventDefault(); const ta = e.currentTarget as HTMLTextAreaElement; const pos = ta.selectionStart ?? ta.value.length; const { first, rest } = pasteMerge(ta.value, pos, text); props.onInput(first, ta); try { const appSet = (window as any).__setAppState; const appGet = (window as any).__getAppState; if (appSet && appGet) { const s: State = appGet(); const row = ta.closest('.row') as HTMLElement | null; const id = row?.getAttribute('data-id') || ''; const idx = s.items.findIndex((it: Item) => it.id === id); if (idx < 0) return; const inserts = rest.map((l: string) => ({ id: uid(), text: l, checked: false })); const next = [...s.items]; next[idx] = { ...next[idx], text: first }; if (inserts.length) next.splice(idx + 1, 0, ...inserts); appSet({ edit: s.edit, items: next }); setTimeout(() => { const lastId = inserts.length ? inserts[inserts.length - 1].id : next[idx].id; const focusTa = document.querySelector(`.row[data-id="${lastId}"] textarea`) as HTMLTextAreaElement | null; focusTa?.focus(); focusTa?.setSelectionRange(focusTa.value.length, focusTa.value.length); }, 0); } } catch {} }} spellCheck={false} style={{ flex: 1, minWidth: 0, border: "none", outline: "none", resize: "none", background: "transparent", textDecoration: item.checked ? "line-through" : "none", padding: 0 }} />
      {edit && !item.checked && (<div style={{ display: "flex", alignItems: "center", gap: 6, flexShrink: 0, whiteSpace: "nowrap" }}><input className="select" type="checkbox" checked={!!item._selected} onChange={(e) => props.onToggleSelected(e.target.checked)} onPointerDown={(e)=> { primeHaptics(); props.onPointerDownHandle(e);} } style={{ width: 20, height: 20 }} /><button className="handle" type="button" onPointerDown={(e) => { primeHaptics(); props.onPointerDownHandle(e); }} title="ドラッグで並び替え" style={{ width: 32, height: 28, borderRadius: 6, border: "1px dashed #d1d5db", display: "grid", placeItems: "center", fontSize: 14, color: "#6b7280", background: "#fff", touchAction: "none", flexShrink: 0 }}>≡</button></div>)}
=======
      {edit && (
        <button type="button" title="この行を削除" aria-label="この行を削除" onClick={(e) => { e.stopPropagation(); primeHaptics(); props.onDelete(); }} style={{ width: 24, height: 24, borderRadius: 6, border: "1px solid #e5e7eb", background: "#fff", flexShrink: 0, display:"grid", placeItems:"center", fontSize:14 }}>✖</button>
      )}
      <textarea
        ref={taRef}
        value={item.text}
        readOnly={!edit}
        onInput={(e) => props.onInput((e.target as HTMLTextAreaElement).value, e.currentTarget)}
        onKeyDown={(e) => { if (edit && e.key === "Enter" && !e.shiftKey) { e.preventDefault(); props.onEndTyping(); props.onEnter(); } }}
        onPaste={(e) => {
          if (!edit) return;
          const data = (e.clipboardData || (window as any).clipboardData); const text = data?.getData?.("text") ?? "";
          if (!text || !text.includes("\n")) return; // single-line: default
          e.preventDefault();
          const ta = e.currentTarget as HTMLTextAreaElement; const pos = ta.selectionStart ?? ta.value.length;
          const { first, rest } = pasteMerge(ta.value, pos, text);
          props.onInput(first, ta);
          try {
            const appSet = (window as any).__setAppState; const appGet = (window as any).__getAppState;
            if (appSet && appGet) {
              const s: State = appGet();
              const row = ta.closest('.row') as HTMLElement | null;
              const id = row?.getAttribute('data-id') || '';
              const idx = s.items.findIndex((it: Item) => it.id === id);
              if (idx < 0) return;
              const inserts = rest.map((l: string) => ({ id: uid(), text: l, checked: false }));
              const next = [...s.items];
              next[idx] = { ...next[idx], text: first };
              if (inserts.length) next.splice(idx + 1, 0, ...inserts);
              appSet({ edit: s.edit, items: next });
              setTimeout(() => {
                const lastId = inserts.length ? inserts[inserts.length - 1].id : next[idx].id;
                const focusTa = document.querySelector(`.row[data-id="${lastId}"] textarea`) as HTMLTextAreaElement | null;
                focusTa?.focus(); focusTa?.setSelectionRange(focusTa.value.length, focusTa.value.length);
              }, 0);
            }
          } catch {}
        }}
        spellCheck={false}
        onBlur={() => props.onEndTyping()}
        style={{ flex: 1, minWidth: 0, border: "none", outline: "none", resize: "none", background: "transparent", textDecoration: item.checked ? "line-through" : "none", padding: "0", fontSize: 16, lineHeight: "24px", minHeight: "24px", alignSelf: "center" }}
      />
      {edit && !item.checked && (
        <div style={{ display: "flex", alignItems: "center", gap: 6, flexShrink: 0, whiteSpace: "nowrap" }}>
          <input className="select" type="checkbox" checked={!!item._selected} onChange={(e) => props.onToggleSelected(e.target.checked)} onPointerDown={(e)=> { primeHaptics(); props.onPointerDownHandle(e);} } style={{ width: 20, height: 20 }} />
          <button className="handle" type="button" onPointerDown={(e) => { primeHaptics(); props.onPointerDownHandle(e); }} title="ドラッグで並び替え" style={{ width: 32, height: 28, borderRadius: 6, border: "1px dashed #d1d5db", display: "grid", placeItems: "center", fontSize: 14, color: "#6b7280", background: "#fff", touchAction: "none", flexShrink: 0 }}>≡</button>
        </div>
      )}
>>>>>>> bdfcc492
    </div>
  );
}

// ========================= Pure-function Tests =========================
function runTests() {
<<<<<<< HEAD
  type T = { name: string; fn: () => void }; const tests: T[] = [];

  // 1) reorderByInsert contiguous
  tests.push({ name: "reorderByInsert contiguous", fn: () => {
    const a: Item = { id: "a", text: "a", checked: false };
    const b: Item = { id: "b", text: "b", checked: false };
    const c: Item = { id: "c", text: "c", checked: false };
    const d: Item = { id: "d", text: "d", checked: false };
=======
  type T = { name: string; fn: () => void };
  const tests: T[] = [];

  tests.push({ name: "reorderByInsert contiguous", fn: () => {
    const a = { id: "a", text: "a", checked: false } as Item;
    const b = { id: "b", text: "b", checked: false } as Item;
    const c = { id: "c", text: "c", checked: false } as Item;
    const d = { id: "d", text: "d", checked: false } as Item;
>>>>>>> bdfcc492
    const out = reorderByInsert([a, b, c, d], [b.id, c.id], 0);
    if (out.map(x=>x.id).join("") !== "bcad") throw new Error("wrong");
  }});

<<<<<<< HEAD
  // 2) reorderAndUncheck clears flags
  tests.push({ name: "reorderAndUncheck clears flags", fn: () => {
    const a: Item = { id: "a", text: "a", checked: true, _selected: true };
    const b: Item = { id: "b", text: "b", checked: false };
=======
  tests.push({ name: "reorderAndUncheck clears flags", fn: () => {
    const a = { id: "a", text: "a", checked: true, _selected: true } as Item;
    const b = { id: "b", text: "b", checked: false } as Item;
>>>>>>> bdfcc492
    const out = reorderAndUncheck([a, b], [a.id], 1);
    if (!(out[1].id === "a" && !out[1].checked && !out[1]._selected)) throw new Error("flags not cleared");
  }});

<<<<<<< HEAD
  // 3) sortUncheckedFirst order (unchecked first, then checked by time asc)
  tests.push({ name: "sortUncheckedFirst order", fn: () => {
    const a: Item = { id: "a", text: "a", checked: true, _checkedAt: 200 };
    const b: Item = { id: "b", text: "b", checked: false };
    const c: Item = { id: "c", text: "c", checked: true, _checkedAt: 300 };
    const out = sortUncheckedFirst([a, b, c]);
    if (out.map(o=>o.id).join("") !== "bac") throw new Error("order");
  }});

  // 4) pasteMerge splits correctly
=======
  tests.push({ name: "sortUncheckedFirst order", fn: () => {
    const a = { id: "a", text: "a", checked: true } as Item;
    const b = { id: "b", text: "b", checked: false } as Item;
    const out = sortUncheckedFirst([a, b]);
    if (out[0].id !== "b" || out[1].id !== "a") throw new Error("order");
  }});

>>>>>>> bdfcc492
  tests.push({ name: "pasteMerge splits correctly", fn: () => {
    const original = "abCD"; const cursor = 2; const pasted = "x\ny\n\nz";
    const { first, rest } = pasteMerge(original, cursor, pasted);
    if (first !== "abxCD") throw new Error("first");
    if (rest.join(",") !== "y,z") throw new Error("rest");
  }});

<<<<<<< HEAD
  // 5) pasteMerge single line no rest
=======
  // extra tests
>>>>>>> bdfcc492
  tests.push({ name: "pasteMerge single line no rest", fn: () => {
    const { first, rest } = pasteMerge("aa", 1, "Z");
    if (first !== "aZa" || rest.length !== 0) throw new Error("single-line paste");
  }});

<<<<<<< HEAD
  // 6) reorderAndUncheck multi move
  tests.push({ name: "reorderAndUncheck multi move", fn: () => {
    const x = (id: string): Item => ({ id, text: id, checked: false });
    const arr: Item[] = [x("a"), x("b"), x("c"), x("d")];
=======
  tests.push({ name: "reorderAndUncheck multi move", fn: () => {
    const x = (id: string) => ({ id, text: id, checked: false } as Item);
    const arr = [x("a"), x("b"), x("c"), x("d")];
>>>>>>> bdfcc492
    const out = reorderAndUncheck(arr, ["b","c"], 3);
    if (out.map(o=>o.id).join("") !== "adbc") throw new Error("multi move order");
  }});

<<<<<<< HEAD
  // 7) pasteMerge CRLF
=======
  // additional regression: CRLF paste
>>>>>>> bdfcc492
  tests.push({ name: "pasteMerge CRLF", fn: () => {
    const { first, rest } = pasteMerge("foo", 3, "\r\nA\r\nB");
    if (first !== "foo") throw new Error("crlf first");
    if (rest.join("") !== "AB") throw new Error("crlf rest");
  }});

<<<<<<< HEAD
  // 8) sortUncheckedFirst checked by _checkedAt asc
  tests.push({ name: "sortUncheckedFirst checked by _checkedAt asc", fn: () => {
    const u: Item = { id: "u", text: "u", checked: false };
    const a: Item = { id: "a", text: "a", checked: true, _checkedAt: 100 };
    const b: Item = { id: "b", text: "b", checked: true, _checkedAt: 200 };
    const out = sortUncheckedFirst([a, u, b]);
    if (out.map(o=>o.id).join("") !== "uab") throw new Error("checked order by time asc");
  }});

  // 9) reorderByInsert clamps insertAt (too large)
  tests.push({ name: "reorderByInsert clamps insertAt", fn: () => {
    const a: Item = { id: "a", text: "a", checked: false };
    const b: Item = { id: "b", text: "b", checked: false };
    const c: Item = { id: "c", text: "c", checked: false };
    const out = reorderByInsert([a, b, c], [a.id], 99);
    if (out.map(o=>o.id).join("") !== "bac") throw new Error("clamp failed");
  }});

  // 10) reorderByInsert clamps insertAt (negative)
  tests.push({ name: "reorderByInsert clamps negative", fn: () => {
    const a: Item = { id: "a", text: "a", checked: false };
    const b: Item = { id: "b", text: "b", checked: false };
    const c: Item = { id: "c", text: "c", checked: false };
    const out = reorderByInsert([a, b, c], [b.id], -10);
    if (out.map(o=>o.id).join("") !== "bac") throw new Error("negative clamp failed");
  }});

  // 11) sortUncheckedFirst treats undefined _checkedAt as 0 (falls before larger timestamps)
  tests.push({ name: "sortUncheckedFirst undefined _checkedAt treated as 0", fn: () => {
    const u: Item = { id: "u", text: "u", checked: false };
    const a: Item = { id: "a", text: "a", checked: true }; // _checkedAt undefined -> 0
    const b: Item = { id: "b", text: "b", checked: true, _checkedAt: 5 };
    const out = sortUncheckedFirst([b, u, a]);
    if (out.map(o=>o.id).join("") !== "uab") throw new Error("undefined timestamp ordering");
  }});

  // 12) pasteMerge empty/only newlines -> unchanged
  tests.push({ name: "pasteMerge empty or newlines only", fn: () => {
    const o = "hello"; const { first, rest } = pasteMerge(o, 2, "\n\n\r\n");
    if (first !== o || rest.length !== 0) throw new Error("empty/newlines handling");
=======
  // new: checked items stack by newest
  tests.push({ name: "sortUncheckedFirst checked by _checkedAt desc", fn: () => {
    const u = { id: "u", text: "u", checked: false } as Item;
    const a = { id: "a", text: "a", checked: true, _checkedAt: 100 } as Item;
    const b = { id: "b", text: "b", checked: true, _checkedAt: 200 } as Item;
    const out = sortUncheckedFirst([a, u, b]);
    if (out.map(o=>o.id).join("") !== "uba") throw new Error("checked order by time");
>>>>>>> bdfcc492
  }});

  let passed = 0, failed = 0; const failures: string[] = [];
  for (const t of tests) { try { t.fn(); passed++; } catch (e: any) { failed++; failures.push(`${t.name}: ${e?.message || e}`); } }
  return { passed, failed, failures };
}<|MERGE_RESOLUTION|>--- conflicted
+++ resolved
@@ -1,126 +1,102 @@
 import React, { useEffect, useMemo, useRef, useState } from "react";
 
 // ========================= Types & Consts =========================
-export type Item = { id: string; text: string; checked: boolean; _selected?: boolean; _checkedAt?: number };
+export type Item = {
+  id: string;
+  text: string;
+  checked: boolean;
+  _selected?: boolean;
+  _checkedAt?: number;
+};
 export type State = { edit: boolean; items: Item[] };
 
 const STORAGE_KEY = "shopping_list_v1_react";
 const HISTORY_LIMIT = 10;
-<<<<<<< HEAD
-const ROW_SPACING = 6; // px between rows (margin-top for rows except first)
-const ROW_H = 44; // ★ 固定タイル高さ（px）
-const DRAG_START_PX = (navigator.maxTouchPoints || ("ontouchstart" in window) ? 2 : 6);
-const CHECKED_VH = 28;     // 非編集時：チェック済みエリアの固定高さ（vh）
-const UNCHECKED_VH = 52;   // 非編集時：未チェックエリアの固定高さ（vh）
-const BUTTONS_VH = 20;     // ボタンエリアの固定高さ（vh）
-const EDIT_UNCHECKED_VH = UNCHECKED_VH + CHECKED_VH; // 編集モード時は未チェックを拡張（案A）
-
-// ★ 全チェック時の背景候補（5枚）
-const ALL_DONE_IMAGES = ["/hawaii1.png","/hawaii2.png","/hawaii3.png","/hawaii4.png","/hawaii5.png"];
-
-// ---- 後方互換のための単一URL（存在すれば優先） ----
-const getAllDoneBgUrl = () => ((window as any).__ALL_DONE_BG_URL as string) || "/hawaii.png";
-=======
 const ROW_SPACING = 6; // px between rows
-const DRAG_START_PX = (navigator.maxTouchPoints || ("ontouchstart" in window) ? 2 : 6);
-
-// Colors
-const COLOR_CHECKED_GRAY = "#cbd5e1"; // checked item tile
-const COLOR_ALLCHECK_BLUE = "#2563eb"; // deep blue when all checked (also progress right end)
-const COLOR_PROGRESS_LEFT = "#dbeafe"; // light blue for progress left
->>>>>>> bdfcc492
+const DRAG_START_PX =
+  navigator.maxTouchPoints || "ontouchstart" in window ? 2 : 6;
 
 // ---- Haptics（音なし・バイブ専用） ----
 const vibrateSafe = (p: number | number[]) => {
-  try { if ("vibrate" in navigator) { const ok = (navigator as any).vibrate(p as any); return !!ok || ok === undefined; } } catch {}
+  try {
+    if ("vibrate" in navigator) {
+      const ok = (navigator as any).vibrate(p as any);
+      return !!ok || ok === undefined;
+    }
+  } catch {}
   return false;
 };
-<<<<<<< HEAD
-const vibrateNow = (p: number | number[]) => { try { if ("vibrate" in navigator) { (navigator as any).vibrate(p as any); } } catch {} };
-=======
 // ユーザー操作直下で直接 vibrate を叩く
 const vibrateNow = (p: number | number[]) => {
-  try { if ("vibrate" in navigator) { (navigator as any).vibrate(p as any); } } catch {}
+  try {
+    if ("vibrate" in navigator) {
+      (navigator as any).vibrate(p as any);
+    }
+  } catch {}
 };
 
 // --- Haptics priming (Android Chromeでの発火率を上げる) ---
->>>>>>> bdfcc492
 const hapticsPrimedRef: { current: boolean } = { current: false };
-const primeHaptics = () => { if (hapticsPrimedRef.current) return; const ok = vibrateSafe(1) || vibrateSafe([1]) || vibrateSafe([10,10,10]); if (ok) hapticsPrimedRef.current = true; };
+const primeHaptics = () => {
+  if (hapticsPrimedRef.current) return;
+  const ok = vibrateSafe(1) || vibrateSafe([1]) || vibrateSafe([10, 10, 10]);
+  if (ok) hapticsPrimedRef.current = true;
+};
 
 const uid = () => Math.random().toString(36).slice(2, 9);
 
 // 未チェック→先頭、チェックは _checkedAt の **古い順（昇順）** で下に積む（新しいほど下）
 function sortUncheckedFirst(items: Item[]) {
-  const a: Item[] = [], b: Item[] = [];
+  const a: Item[] = [],
+    b: Item[] = [];
   for (const it of items) (it.checked ? b : a).push(it);
   b.sort((x, y) => (x._checkedAt ?? 0) - (y._checkedAt ?? 0));
   return a.concat(b);
 }
 
-function reorderByInsert(items: Item[], draggingIds: string[], insertAt: number) {
+function reorderByInsert(
+  items: Item[],
+  draggingIds: string[],
+  insertAt: number
+) {
   const moving = items.filter((i) => draggingIds.includes(i.id));
   const rest = items.filter((i) => !draggingIds.includes(i.id));
   const pos = Math.max(0, Math.min(insertAt, rest.length));
   return [...rest.slice(0, pos), ...moving, ...rest.slice(pos)];
 }
-<<<<<<< HEAD
-=======
-
->>>>>>> bdfcc492
-function reorderAndUncheck(items: Item[], draggingIds: string[], insertAt: number) {
+
+function reorderAndUncheck(
+  items: Item[],
+  draggingIds: string[],
+  insertAt: number
+) {
   const moved = new Set(draggingIds);
-  return reorderByInsert(items, draggingIds, insertAt).map((it) => (moved.has(it.id) ? { ...it, checked: false, _selected: false } : it));
+  return reorderByInsert(items, draggingIds, insertAt).map((it) =>
+    moved.has(it.id) ? { ...it, checked: false, _selected: false } : it
+  );
 }
 
 // ---- paste helper (pure) ----
 export function pasteMerge(original: string, cursor: number, pasted: string) {
-<<<<<<< HEAD
-  const lines = pasted.split(/\r?\n/).filter((l) => l.length > 0);
-=======
+  // FIX: unterminated regex → 正しい改行分割（CRLF/ LF）
   const lines = pasted.split(/\r?\n/).filter((l) => l.length > 0); // skip blank lines, keep bullets
->>>>>>> bdfcc492
   if (!lines.length) return { first: original, rest: [] as string[] };
-  const before = original.slice(0, cursor); const after = original.slice(cursor);
+  const before = original.slice(0, cursor);
+  const after = original.slice(cursor);
   return { first: before + lines[0] + after, rest: lines.slice(1) };
 }
 
 // ========================= Persist + History =========================
 function usePersistentState(initial: State) {
   const [state, setState] = useState<State>(() => {
-    try { const raw = localStorage.getItem(STORAGE_KEY); return raw ? (JSON.parse(raw) as State) : initial; } catch { return initial; }
+    try {
+      const raw = localStorage.getItem(STORAGE_KEY);
+      return raw ? (JSON.parse(raw) as State) : initial;
+    } catch {
+      return initial;
+    }
   });
-  const historyRef = useRef<string[]>([]); const redoRef = useRef<string[]>([]);
-  const pushHistory = (s: State) => { historyRef.current.push(JSON.stringify(s)); if (historyRef.current.length > HISTORY_LIMIT) historyRef.current.shift(); redoRef.current.length = 0; };
-  const undo = () => { if (!historyRef.current.length) return; const cur = JSON.stringify(state); redoRef.current.push(cur); const prev = historyRef.current.pop()!; setState(JSON.parse(prev)); };
-  const redo = () => { if (!redoRef.current.length) return; const cur = JSON.stringify(state); historyRef.current.push(cur); const next = redoRef.current.pop()!; setState(JSON.parse(next)); };
-  useEffect(() => { localStorage.setItem(STORAGE_KEY, JSON.stringify(state)); }, [state]);
-  useEffect(() => { (window as any).__setAppState = (s: State) => setState(s); (window as any).__getAppState = () => state; return () => { delete (window as any).__setAppState; delete (window as any).__getAppState; }; }, [state]);
-  return { state, setState, pushHistory, undo, redo } as const;
-}
-
-<<<<<<< HEAD
-// ==== viewport helpers (mobile iframe 100vh fix) ====
-function useRealViewportHeight() {
-  useEffect(() => {
-    const set = () => {
-      const h = window.innerHeight;
-      document.documentElement.style.setProperty("--app-vh", `${h}px`);
-    };
-    set();
-    const vv = (window as any).visualViewport as VisualViewport | undefined;
-    window.addEventListener("resize", set);
-    window.addEventListener("orientationchange", set);
-    vv?.addEventListener("resize", set);
-    vv?.addEventListener("scroll", set);
-    return () => {
-      window.removeEventListener("resize", set);
-      window.removeEventListener("orientationchange", set);
-      vv?.removeEventListener("resize", set);
-      vv?.removeEventListener("scroll", set);
-    };
-  }, []);
-=======
+
   const historyRef = useRef<string[]>([]);
   const redoRef = useRef<string[]>([]);
 
@@ -146,110 +122,71 @@
     setState(JSON.parse(next));
   };
 
-  useEffect(() => { localStorage.setItem(STORAGE_KEY, JSON.stringify(state)); }, [state]);
+  useEffect(() => {
+    localStorage.setItem(STORAGE_KEY, JSON.stringify(state));
+  }, [state]);
 
   // expose for paste-merge
   useEffect(() => {
     (window as any).__setAppState = (s: State) => setState(s);
     (window as any).__getAppState = () => state;
-    return () => { delete (window as any).__setAppState; delete (window as any).__getAppState; };
+    return () => {
+      delete (window as any).__setAppState;
+      delete (window as any).__getAppState;
+    };
   }, [state]);
 
   return { state, setState, pushHistory, undo, redo } as const;
->>>>>>> bdfcc492
 }
 
 // ========================= App =========================
 export default function App() {
-  const { state, setState, pushHistory, undo, redo } = usePersistentState({ edit: true, items: [{ id: uid(), text: "", checked: false }] });
-
-  // 100vh 問題（スマホ iframe）対策
-  useRealViewportHeight();
-  useEffect(() => {
-    const el = document.documentElement; const body = document.body;
-    el.style.height = "100%"; body.style.height = "100%";
-    const root = document.getElementById("root") || document.getElementById("app");
-    if (root) (root as HTMLElement).style.height = "100%";
-    return () => { el.style.height = ""; body.style.height = ""; if (root) (root as HTMLElement).style.height = ""; };
-  }, []);
-
-  // 複数ペイン用 Refs
-  const uncheckedListRef = useRef<HTMLDivElement | null>(null);
-  const uncheckedWrapRef = useRef<HTMLDivElement | null>(null);
-  const checkedListRef = useRef<HTMLDivElement | null>(null);
-  const checkedWrapRef = useRef<HTMLDivElement | null>(null);
-
-  // DnD Refs（未チェック側のみ）
+  const { state, setState, pushHistory, undo, redo } = usePersistentState({
+    edit: true,
+    items: [{ id: uid(), text: "", checked: false }],
+  });
+
+  const listRef = useRef<HTMLDivElement | null>(null);
+  const wrapRef = useRef<HTMLDivElement | null>(null);
   const ghostRef = useRef<HTMLDivElement | null>(null);
-  const dragRef = useRef<null | { draggingIds: string[]; offsetY: number; startX: number; startY: number; lastY: number; started: boolean; totalH: number }>(null);
+  const dragRef = useRef<null | {
+    draggingIds: string[];
+    offsetY: number;
+    startX: number;
+    startY: number;
+    lastY: number;
+    started: boolean;
+    totalH: number;
+  }>(null);
   const longPressTimerRef = useRef<number | null>(null);
   const clickSuppressRef = useRef<((e: MouseEvent) => void) | null>(null);
 
   // 表示順
   const displayItems = useMemo(() => sortUncheckedFirst(state.items), [state]);
-  const uncheckedItems = useMemo(() => displayItems.filter(i => !i.checked), [displayItems]);
-  const checkedItemsAsc = useMemo(() => displayItems.filter(i => i.checked), [displayItems]);
-
-<<<<<<< HEAD
-  // 進捗（非空のみ）
-  const stats = useMemo(() => {
-    const valid = state.items.filter((it) => it.text.trim() !== "");
-    const total = valid.length; const done = valid.filter((it) => it.checked).length; const pct = total ? Math.round((done / total) * 100) : 0; return { total, done, pct };
-  }, [state.items]);
-
-  // all-checked（通常時のみ）
-  const allCheckedBlue = !state.edit && state.items.length > 0 && state.items.every((it) => it.checked);
-=======
-  // progress stats (non-empty items only)
-  const stats = useMemo(() => {
-    const valid = state.items.filter((it) => it.text.trim() !== "");
-    const total = valid.length;
-    const done = valid.filter((it) => it.checked).length;
-    const pct = total ? Math.round((done / total) * 100) : 0;
-    return { total, done, pct };
-  }, [state.items]);
 
   // ---- typing session (for Undo/Redo unit) ----
   const typingRef = useRef<{ active: boolean }>({ active: false });
-  const beginTypingIfNeeded = () => { if (!typingRef.current.active) { pushHistory(state); typingRef.current.active = true; } };
-  const endTyping = () => { typingRef.current.active = false; };
->>>>>>> bdfcc492
-
-  // 全チェック時の背景画像（5枚からランダム選択、遷移時に決定）
-  const [allDoneUrl, setAllDoneUrl] = useState<string | null>(null);
-  const pickRandomAllDone = () => ALL_DONE_IMAGES[Math.floor(Math.random() * ALL_DONE_IMAGES.length)];
+  const beginTypingIfNeeded = () => {
+    if (!typingRef.current.active) {
+      pushHistory(state);
+      typingRef.current.active = true;
+    }
+  };
+  const endTyping = () => {
+    typingRef.current.active = false;
+  };
+
+  // remove blank items when leaving edit
   useEffect(() => {
-<<<<<<< HEAD
-    if (allCheckedBlue) {
-      const override = (window as any).__ALL_DONE_BG_URL as string | undefined;
-      if (override) { setAllDoneUrl(override); return; }
-      const ready: Set<string> | undefined = (window as any).__ALL_DONE_READY__;
-      const pool = ready && ready.size ? Array.from(ready) : ALL_DONE_IMAGES;
-      const pick = pool[Math.floor(Math.random() * pool.length)];
-      setAllDoneUrl(pick);
-    } else {
-      setAllDoneUrl(null);
-=======
     if (!state.edit) {
       const cleaned = state.items.filter((it) => it.text.trim() !== "");
-      if (cleaned.length !== state.items.length) setState({ edit: state.edit, items: cleaned });
->>>>>>> bdfcc492
-    }
-  }, [allCheckedBlue]);
-
-  // タイピング単位（Undo/Redo用）
-  const typingRef = useRef<{ active: boolean }>({ active: false });
-  const beginTypingIfNeeded = () => { if (!typingRef.current.active) { pushHistory(state); typingRef.current.active = true; } };
-  const endTyping = () => { typingRef.current.active = false; };
-
-  // 編集OFFで空白行を削除
-  useEffect(() => { if (!state.edit) { const cleaned = state.items.filter((it) => it.text.trim() !== ""); if (cleaned.length !== state.items.length) setState({ edit: state.edit, items: cleaned }); } }, [state.edit]);
+      if (cleaned.length !== state.items.length)
+        setState({ edit: state.edit, items: cleaned });
+    }
+  }, [state.edit]);
 
   // ソフトキーボード余白（全体スクロールは無し）
   useEffect(() => {
-<<<<<<< HEAD
-    const vv = (window as any).visualViewport as VisualViewport | undefined; const apply = () => { const pad = vv ? Math.max(0, window.innerHeight - vv.height) : 0; document.documentElement.style.setProperty("--kbd-pad", pad + "px"); }; vv?.addEventListener("resize", apply); vv?.addEventListener("scroll", apply); window.addEventListener("resize", apply); apply(); return () => { vv?.removeEventListener("resize", apply); vv?.removeEventListener("scroll", apply); window.removeEventListener("resize", apply); };
-=======
     const vv = (window as any).visualViewport as VisualViewport | undefined;
     const apply = () => {
       const pad = vv ? Math.max(0, window.innerHeight - vv.height) : 0;
@@ -259,84 +196,38 @@
     vv?.addEventListener("scroll", apply);
     window.addEventListener("resize", apply);
     apply();
-    return () => { vv?.removeEventListener("resize", apply); vv?.removeEventListener("scroll", apply); window.removeEventListener("resize", apply); };
->>>>>>> bdfcc492
+    return () => {
+      vv?.removeEventListener("resize", apply);
+      vv?.removeEventListener("scroll", apply);
+      window.removeEventListener("resize", apply);
+    };
   }, []);
 
   // 画面全体スクロール抑止
-  useEffect(() => { document.body.style.overflow = "hidden"; return () => { document.body.style.overflow = ""; }; }, []);
+  useEffect(() => {
+    document.body.style.overflow = "hidden";
+    return () => {
+      document.body.style.overflow = "";
+    };
+  }, []);
 
   // 全チェック背景画像プリロード（5枚すべて）＋非同期デコード＆readyセット
   useEffect(() => {
-<<<<<<< HEAD
-    const urls: string[] = (window as any).__ALL_DONE_BG_URL
-      ? [(window as any).__ALL_DONE_BG_URL]
-      : ALL_DONE_IMAGES;
-
-    // <link rel="preload" as="image"> を追加（重複防止）
-    urls.forEach((href) => {
-      if (!document.querySelector(`link[rel="preload"][as="image"][href="${href}"]`)) {
-        const l = document.createElement("link");
-        l.rel = "preload"; l.as = "image"; l.href = href;
-        document.head.appendChild(l);
-      }
-    });
-
-    // 画像を先読みし decode 済みを ready に登録
-    const ready = new Set<string>();
-    urls.forEach((src) => {
-      const img = new Image();
-      try { (img as any).decoding = "async"; } catch {}
-      img.src = src;
-      const dec = (img as any).decode;
-      if (typeof dec === "function") {
-        (dec.call(img) as Promise<void>).then(() => ready.add(src)).catch(() => {});
-      } else {
-        img.onload = () => ready.add(src);
-      }
-    });
-    (window as any).__ALL_DONE_READY__ = ready;
-  }, []);
-
-  // ===== Row ops =====
-  const setItemTextById = (id: string, text: string) => { beginTypingIfNeeded(); setState(({ items, edit }) => ({ edit, items: items.map((it) => (it.id === id ? { ...it, text } : it)) })); };
-
-  const toggleCheckedById = (id: string) => {
-    if (state.edit) return; // 非編集のみ
-    const wasChecked = !!state.items.find((it) => it.id === id)?.checked;
-    const nextItems = state.items.map((it) => (it.id === id ? (it.checked ? { ...it, checked: false, _checkedAt: undefined } : { ...it, checked: true, _checkedAt: Date.now() }) : it));
-    const willAllChecked = nextItems.length > 0 && nextItems.every((it) => it.checked);
-    vibrateNow(1); if (willAllChecked) vibrateNow([50,50,50]);
-    const madeChecked = !wasChecked; pushHistory(state); setState(({ edit }) => ({ edit, items: nextItems }));
-    if (madeChecked && !state.edit) {
-      requestAnimationFrame(() => {
-        const w = checkedWrapRef.current; if (!w) return;
-        try {
-          w.scrollTo({ top: w.scrollHeight, behavior: 'smooth' });
-          setTimeout(() => { w.scrollTo({ top: w.scrollHeight, behavior: 'smooth' }); }, 60);
-        } catch {}
-      });
-    }
-  };
-
-  const toggleSelected = (id: string, v: boolean) => { if (!state.edit) return; pushHistory(state); setState(({ items, edit }) => ({ edit, items: items.map((it) => (it.id === id ? { ...it, _selected: v } : it)) })); };
-
-  const insertEmptyAfterId = (id: string) => {
-    if (!state.edit) return; pushHistory(state);
-    setState(({ items, edit }) => {
-      const pos = items.findIndex((it) => it.id === id); if (pos < 0) return { edit, items };
-      const next = [...items]; const newItem = { id: uid(), text: "", checked: false }; next.splice(pos + 1, 0, newItem);
-      setTimeout(() => { const ta = document.querySelector(`.row[data-id="${newItem.id}"] textarea`) as HTMLTextAreaElement | null; ta?.focus(); ta?.setSelectionRange(0, 0); }, 0);
-=======
     document.body.style.overflowX = "hidden";
-    return () => { document.body.style.overflowX = ""; };
+    return () => {
+      document.body.style.overflowX = "";
+    };
   }, []);
 
   // ========================= Row ops =========================
   const setItemText = (index: number, text: string) => {
-    const id = displayItems[index]?.id; if (!id) return;
+    const id = displayItems[index]?.id;
+    if (!id) return;
     beginTypingIfNeeded();
-    setState(({ items, edit }) => ({ edit, items: items.map((it) => (it.id === id ? { ...it, text } : it)) }));
+    setState(({ items, edit }) => ({
+      edit,
+      items: items.map((it) => (it.id === id ? { ...it, text } : it)),
+    }));
   };
 
   const toggleCheckedById = (id: string) => {
@@ -346,10 +237,13 @@
       if (it.checked) return { ...it, checked: false, _checkedAt: undefined };
       return { ...it, checked: true, _checkedAt: Date.now() };
     });
-    const willAllChecked = nextItems.length > 0 && nextItems.every((it) => it.checked);
+    const willAllChecked =
+      nextItems.length > 0 && nextItems.every((it) => it.checked);
     // チェック: 1ms、全チェック完了: 50-50-50ms、その他なし
     vibrateNow(1);
-    if (willAllChecked) { vibrateNow([50,50,50]); }
+    if (willAllChecked) {
+      vibrateNow([50, 50, 50]);
+    }
 
     pushHistory(state);
     setState(({ edit }) => ({ edit, items: nextItems }));
@@ -357,14 +251,19 @@
 
   const toggleSelected = (index: number, v: boolean) => {
     if (!state.edit) return;
-    const id = displayItems[index]?.id; if (!id) return;
+    const id = displayItems[index]?.id;
+    if (!id) return;
     pushHistory(state);
-    setState(({ items, edit }) => ({ edit, items: items.map((it) => (it.id === id ? { ...it, _selected: v } : it)) }));
+    setState(({ items, edit }) => ({
+      edit,
+      items: items.map((it) => (it.id === id ? { ...it, _selected: v } : it)),
+    }));
   };
 
   const insertEmptyAfter = (index: number) => {
     if (!state.edit) return;
-    const id = displayItems[index]?.id; if (!id) return;
+    const id = displayItems[index]?.id;
+    if (!id) return;
     pushHistory(state);
     setState(({ items, edit }) => {
       const pos = items.findIndex((it) => it.id === id);
@@ -373,33 +272,36 @@
       const newItem = { id: uid(), text: "", checked: false };
       next.splice(pos + 1, 0, newItem);
       setTimeout(() => {
-        const ta = document.querySelector(`.row[data-id="${newItem.id}"] textarea`) as HTMLTextAreaElement | null;
-        ta?.focus(); ta?.setSelectionRange(0, 0);
+        const ta = document.querySelector(
+          `.row[data-id="${newItem.id}"] textarea`
+        ) as HTMLTextAreaElement | null;
+        ta?.focus();
+        ta?.setSelectionRange(0, 0);
       }, 0);
->>>>>>> bdfcc492
       return { edit, items: next };
     });
   };
 
-<<<<<<< HEAD
-  const deleteItem = (id: string) => { if (!state.edit) return; pushHistory(state); setState(({ items, edit }) => ({ edit, items: items.filter((it) => it.id !== id) })); };
-=======
   const deleteItem = (id: string) => {
     if (!state.edit) return;
     pushHistory(state);
-    setState(({ items, edit }) => ({ edit, items: items.filter((it) => it.id !== id) }));
-  };
->>>>>>> bdfcc492
+    setState(({ items, edit }) => ({
+      edit,
+      items: items.filter((it) => it.id !== id),
+    }));
+  };
 
   // Reset（二段階）
   const [resetArmed, setResetArmed] = useState(false);
   const resetTimerRef = useRef<number | null>(null);
   const ARM_TIMEOUT_MS = 5000;
-<<<<<<< HEAD
   const armReset = () => {
     setResetArmed(true);
     if (resetTimerRef.current) clearTimeout(resetTimerRef.current);
-    resetTimerRef.current = window.setTimeout(() => setResetArmed(false), ARM_TIMEOUT_MS);
+    resetTimerRef.current = window.setTimeout(
+      () => setResetArmed(false),
+      ARM_TIMEOUT_MS
+    );
   };
   const doReset = () => {
     if (resetTimerRef.current) clearTimeout(resetTimerRef.current);
@@ -407,85 +309,96 @@
     setState({ edit: true, items: [{ id: uid(), text: "", checked: false }] });
     setResetArmed(false);
   };
-  useEffect(() => () => { if (resetTimerRef.current) clearTimeout(resetTimerRef.current); }, []);
-
-  // ===== DnD（未チェック側のみ） =====
-  const onPointerDownHandle = (e: React.PointerEvent<HTMLElement>, id: string, suppressDefault = true) => {
-    if (!state.edit) return; if (suppressDefault) { e.preventDefault(); e.stopPropagation(); }
-=======
-  const armReset = () => { setResetArmed(true); if (resetTimerRef.current) clearTimeout(resetTimerRef.current); resetTimerRef.current = window.setTimeout(() => setResetArmed(false), ARM_TIMEOUT_MS); };
-  const doReset = () => { if (resetTimerRef.current) clearTimeout(resetTimerRef.current); pushHistory(state); setState({ edit: true, items: [{ id: uid(), text: "", checked: false }] }); setResetArmed(false); };
-  useEffect(() => { return () => { if (resetTimerRef.current) clearTimeout(resetTimerRef.current); }; }, []);
+  useEffect(() => {
+    return () => {
+      if (resetTimerRef.current) clearTimeout(resetTimerRef.current);
+    };
+  }, []);
 
   // ========================= DnD（安定版） =========================
-  const onPointerDownHandle = (e: React.PointerEvent<HTMLElement>, index: number, suppressDefault: boolean = true) => {
+  const onPointerDownHandle = (
+    e: React.PointerEvent<HTMLElement>,
+    index: number,
+    suppressDefault: boolean = true
+  ) => {
     if (!state.edit) return;
-    if (suppressDefault) { e.preventDefault(); e.stopPropagation(); }
->>>>>>> bdfcc492
-    try { (e.currentTarget as any).setPointerCapture?.(e.pointerId); } catch {}
+    if (suppressDefault) {
+      e.preventDefault();
+      e.stopPropagation();
+    }
+    try {
+      (e.currentTarget as any).setPointerCapture?.(e.pointerId);
+    } catch {}
     (document.activeElement as HTMLElement | null)?.blur?.();
-    const list = uncheckedListRef.current; if (!list) return;
-    const pressed = uncheckedItems.find((it) => it.id === id); if (!pressed) return;
-
-<<<<<<< HEAD
-    const selectedIds = state.items.filter((it) => it._selected && !it.checked).map((it) => it.id);
-    const draggingIds = pressed._selected && selectedIds.length > 1 ? selectedIds : [pressed.id];
-=======
-    const list = listRef.current; if (!list) return;
-    const pressed = displayItems[index]; if (!pressed || pressed.checked) return;
-
-    const selectedIds = state.items.filter((it) => it._selected && !it.checked).map((it) => it.id);
-    const draggingIds = pressed._selected && selectedIds.length > 1 ? selectedIds : [pressed.id];
-
->>>>>>> bdfcc492
-    const rowEls = Array.from(list.children).filter((el) => (el as HTMLElement)?.dataset?.id && draggingIds.includes(((el as HTMLElement).dataset!.id as string) || "")) as HTMLElement[];
+
+    const list = listRef.current;
+    if (!list) return;
+    const pressed = displayItems[index];
+    if (!pressed || pressed.checked) return;
+
+    const selectedIds = state.items
+      .filter((it) => it._selected && !it.checked)
+      .map((it) => it.id);
+    const draggingIds =
+      pressed._selected && selectedIds.length > 1 ? selectedIds : [pressed.id];
+
+    const rowEls = Array.from(list.children).filter(
+      (el) =>
+        (el as HTMLElement)?.dataset?.id &&
+        draggingIds.includes(((el as HTMLElement).dataset!.id as string) || "")
+    ) as HTMLElement[];
     if (!rowEls.length) return;
 
     const rect0 = rowEls[0].getBoundingClientRect();
-    dragRef.current = { draggingIds, offsetY: e.clientY - rect0.top, startX: e.clientX, startY: e.clientY, lastY: e.clientY, started: false, totalH: 0 };
-<<<<<<< HEAD
-    window.addEventListener("pointermove", onPointerMove as any, { passive: false });
+    dragRef.current = {
+      draggingIds,
+      offsetY: e.clientY - rect0.top,
+      startX: e.clientX,
+      startY: e.clientY,
+      lastY: e.clientY,
+      started: false,
+      totalH: 0,
+    };
+
+    window.addEventListener("pointermove", onPointerMove as any, {
+      passive: false,
+    });
     window.addEventListener("pointerup", onPointerUp as any, { once: true });
-    window.addEventListener("pointercancel", onPointerCancel as any, { once: true });
-    if (longPressTimerRef.current) clearTimeout(longPressTimerRef.current);
-    longPressTimerRef.current = window.setTimeout(() => { if (!dragRef.current?.started && uncheckedListRef.current) startDrag(uncheckedListRef.current, e.clientY); }, 120);
-    clickSuppressRef.current = (evt: MouseEvent) => { evt.preventDefault(); evt.stopPropagation(); }; window.addEventListener("click", clickSuppressRef.current, true);
-=======
-
-    window.addEventListener("pointermove", onPointerMove as any, { passive: false });
-    window.addEventListener("pointerup", onPointerUp as any, { once: true });
-    window.addEventListener("pointercancel", onPointerCancel as any, { once: true });
+    window.addEventListener("pointercancel", onPointerCancel as any, {
+      once: true,
+    });
 
     if (longPressTimerRef.current) clearTimeout(longPressTimerRef.current);
     longPressTimerRef.current = window.setTimeout(() => {
-      if (!dragRef.current?.started && listRef.current) startDrag(listRef.current, e.clientY);
+      if (!dragRef.current?.started && listRef.current)
+        startDrag(listRef.current, e.clientY);
     }, 120);
 
-    clickSuppressRef.current = (evt: MouseEvent) => { evt.preventDefault(); evt.stopPropagation(); };
+    clickSuppressRef.current = (evt: MouseEvent) => {
+      evt.preventDefault();
+      evt.stopPropagation();
+    };
     window.addEventListener("click", clickSuppressRef.current, true);
->>>>>>> bdfcc492
   };
 
   function startDrag(list: HTMLDivElement, clientY: number) {
     if (!dragRef.current || dragRef.current.started) return;
     const { draggingIds, offsetY } = dragRef.current;
-<<<<<<< HEAD
-    const rowEls = Array.from(list.children).filter((el) => (el as HTMLElement)?.dataset?.id && draggingIds.includes(((el as HTMLElement).dataset!.id as string) || "")) as HTMLElement[];
+
+    const rowEls = Array.from(list.children).filter(
+      (el) =>
+        (el as HTMLElement)?.dataset?.id &&
+        draggingIds.includes(((el as HTMLElement).dataset!.id as string) || "")
+    ) as HTMLElement[];
     if (!rowEls.length) return;
-=======
-
-    const rowEls = Array.from(list.children).filter((el) => (el as HTMLElement)?.dataset?.id && draggingIds.includes(((el as HTMLElement).dataset!.id as string) || "")) as HTMLElement[];
-    if (!rowEls.length) return;
-
->>>>>>> bdfcc492
-    const sumHeights = rowEls.reduce((sum, r) => sum + r.getBoundingClientRect().height, 0);
+
+    const sumHeights = rowEls.reduce(
+      (sum, r) => sum + r.getBoundingClientRect().height,
+      0
+    );
     const internalSpacing = Math.max(0, rowEls.length - 1) * ROW_SPACING;
     const totalH = sumHeights + internalSpacing;
 
-<<<<<<< HEAD
-    const ghost = document.createElement("div"); ghost.className = "ghost"; ghost.style.position = "fixed"; ghost.style.left = "8px"; ghost.style.top = "0"; ghost.style.zIndex = "9999"; ghost.style.pointerEvents = "none"; ghost.style.width = Math.min(520, list.getBoundingClientRect().width) + "px"; ghost.style.height = Math.max(40, totalH) + "px"; ghost.style.opacity = "1"; ghost.style.background = "#fff"; ghost.style.borderRadius = "12px"; ghost.style.boxShadow = "0 8px 24px rgba(0,0,0,.12)";
-    const frag = document.createDocumentFragment(); rowEls.forEach((r, idx) => { const clone = r.cloneNode(true) as HTMLElement; clone.style.pointerEvents = "none"; clone.style.marginTop = idx === 0 ? "0px" : `${ROW_SPACING}px`; frag.appendChild(clone); }); ghost.appendChild(frag); document.body.appendChild(ghost); ghostRef.current = ghost;
-=======
     const ghost = document.createElement("div");
     ghost.className = "ghost";
     ghost.style.position = "fixed";
@@ -493,7 +406,8 @@
     ghost.style.top = "0";
     ghost.style.zIndex = "9999";
     ghost.style.pointerEvents = "none";
-    ghost.style.width = Math.min(520, list.getBoundingClientRect().width) + "px";
+    ghost.style.width =
+      Math.min(520, list.getBoundingClientRect().width) + "px";
     ghost.style.height = Math.max(40, totalH) + "px";
     ghost.style.opacity = "1";
     ghost.style.background = "#fff";
@@ -501,133 +415,168 @@
     ghost.style.boxShadow = "0 8px 24px rgba(0,0,0,.12)";
     const frag = document.createDocumentFragment();
     rowEls.forEach((r, idx) => {
-      const clone = r.cloneNode(true) as HTMLElement; clone.style.pointerEvents = "none"; clone.style.marginTop = idx === 0 ? "0px" : `${ROW_SPACING}px`; frag.appendChild(clone);
+      const clone = r.cloneNode(true) as HTMLElement;
+      clone.style.pointerEvents = "none";
+      clone.style.marginTop = idx === 0 ? "0px" : `${ROW_SPACING}px`;
+      frag.appendChild(clone);
     });
-    ghost.appendChild(frag); document.body.appendChild(ghost); ghostRef.current = ghost;
+    ghost.appendChild(frag);
+    document.body.appendChild(ghost);
+    ghostRef.current = ghost;
 
     // collapse originals during drag
-    rowEls.forEach((r) => { r.setAttribute("data-drag-collapsed", "1"); (r as HTMLElement).style.display = "none"; });
->>>>>>> bdfcc492
-
-    rowEls.forEach((r) => { r.setAttribute("data-drag-collapsed", "1"); (r as HTMLElement).style.display = "none"; });
-
-<<<<<<< HEAD
-    const ph = document.createElement("div"); (ph as any).dataset.placeholder = "1"; ph.style.height = "0px"; ph.style.margin = "0"; ph.style.pointerEvents = "none"; list.insertBefore(ph, rowEls[0] as Element);
+    rowEls.forEach((r) => {
+      r.setAttribute("data-drag-collapsed", "1");
+      (r as HTMLElement).style.display = "none";
+    });
+
+    const ph = document.createElement("div");
+    (ph as any).dataset.placeholder = "1";
+    ph.style.height = "0px";
+    ph.style.margin = "0";
+    ph.style.pointerEvents = "none";
+    list.insertBefore(ph, rowEls[0] as Element);
 
     updatePlaceholder(list, clientY, draggingIds, totalH);
-    const y = clientY - offsetY; ghost.style.transform = `translate3d(0, ${y}px, 0)`;
-=======
-    updatePlaceholder(list, clientY, draggingIds, totalH);
-    const y = clientY - offsetY; ghost.style.transform = `translate3d(0, ${y}px, 0)`;
-
->>>>>>> bdfcc492
-    dragRef.current.started = true; dragRef.current.totalH = totalH;
+    const y = clientY - offsetY;
+    ghost.style.transform = `translate3d(0, ${y}px, 0)`;
+
+    dragRef.current.started = true;
+    dragRef.current.totalH = totalH;
   }
 
   const onPointerMove = (ev: PointerEvent) => {
-<<<<<<< HEAD
-    if (!dragRef.current || !uncheckedListRef.current) return;
-    const { startX, startY, started, offsetY, draggingIds, totalH } = dragRef.current;
-    const dx = Math.abs(ev.clientX - startX), dy = Math.abs(ev.clientY - startY);
-    if (!started && Math.max(dx, dy) < DRAG_START_PX) return;
-    if (!started) startDrag(uncheckedListRef.current, ev.clientY);
-    ev.preventDefault(); if (ghostRef.current) ghostRef.current.style.transform = `translate3d(0, ${ev.clientY - offsetY}px, 0)`;
-    if (uncheckedWrapRef.current) { const edge = 50; const rect = uncheckedWrapRef.current.getBoundingClientRect(); if (ev.clientY < rect.top + edge) uncheckedWrapRef.current.scrollTop -= 12; if (ev.clientY > rect.bottom - edge) uncheckedWrapRef.current.scrollTop += 12; }
-    updatePlaceholder(uncheckedListRef.current, ev.clientY, draggingIds, totalH);
-=======
     if (!dragRef.current || !listRef.current) return;
-    const { startX, startY, started, offsetY, draggingIds, totalH } = dragRef.current;
-    const dx = Math.abs(ev.clientX - startX), dy = Math.abs(ev.clientY - startY);
+    const { startX, startY, started, offsetY, draggingIds, totalH } =
+      dragRef.current;
+    const dx = Math.abs(ev.clientX - startX),
+      dy = Math.abs(ev.clientY - startY);
     if (!started && Math.max(dx, dy) < DRAG_START_PX) return;
     if (!started) startDrag(listRef.current, ev.clientY);
 
     ev.preventDefault();
-    if (ghostRef.current) ghostRef.current.style.transform = `translate3d(0, ${ev.clientY - offsetY}px, 0)`;
+    if (ghostRef.current)
+      ghostRef.current.style.transform = `translate3d(0, ${
+        ev.clientY - offsetY
+      }px, 0)`;
 
     if (wrapRef.current) {
-      const edge = 50; const rect = wrapRef.current.getBoundingClientRect();
+      const edge = 50;
+      const rect = wrapRef.current.getBoundingClientRect();
       if (ev.clientY < rect.top + edge) wrapRef.current.scrollTop -= 12;
       if (ev.clientY > rect.bottom - edge) wrapRef.current.scrollTop += 12;
     }
 
     updatePlaceholder(listRef.current, ev.clientY, draggingIds, totalH);
->>>>>>> bdfcc492
     if (dragRef.current) dragRef.current.lastY = ev.clientY;
   };
 
   const onPointerUp = (_ev: PointerEvent) => {
-    if (longPressTimerRef.current) { clearTimeout(longPressTimerRef.current); longPressTimerRef.current = null; }
-    if (clickSuppressRef.current) { window.removeEventListener("click", clickSuppressRef.current, true); clickSuppressRef.current = null; }
+    if (longPressTimerRef.current) {
+      clearTimeout(longPressTimerRef.current);
+      longPressTimerRef.current = null;
+    }
+    if (clickSuppressRef.current) {
+      window.removeEventListener("click", clickSuppressRef.current, true);
+      clickSuppressRef.current = null;
+    }
     window.removeEventListener("pointermove", onPointerMove as any);
-<<<<<<< HEAD
-    const started = !!dragRef.current?.started; const list = uncheckedListRef.current;
-    if (!started) { const ph = list?.querySelector('[data-placeholder="1"]') as HTMLDivElement | null; if (ph) ph.remove(); list?.querySelectorAll('[data-drag-collapsed="1"]').forEach((el) => { (el as HTMLElement).style.display = "flex"; el.removeAttribute('data-drag-collapsed'); }); dragRef.current = null; return; }
-    const draggingIds = dragRef.current?.draggingIds || []; ghostRef.current?.remove(); ghostRef.current = null; if (!list || !draggingIds.length) { dragRef.current = null; return; }
-    const { insertAt } = finalizePlaceholder(list, draggingIds);
-    const cleanup = () => { requestAnimationFrame(() => { const l = uncheckedListRef.current; if (!l) return; const ph2 = l.querySelector('[data-placeholder="1"]') as HTMLDivElement | null; if (ph2) ph2.remove(); l.querySelectorAll('[data-drag-collapsed="1"]').forEach((el) => { (el as HTMLElement).style.display = "flex"; el.removeAttribute('data-drag-collapsed'); }); }); };
-    dragRef.current = null; if (insertAt == null) { cleanup(); return; }
-    pushHistory(state); setState(({ items, edit }) => ({ edit, items: reorderAndUncheck(items, draggingIds, insertAt) })); cleanup();
-=======
-
-    const started = !!dragRef.current?.started; const list = listRef.current;
+
+    const started = !!dragRef.current?.started;
+    const list = listRef.current;
     if (!started) {
-      const ph = list?.querySelector('[data-placeholder="1"]') as HTMLDivElement | null; if (ph) ph.remove();
-      list?.querySelectorAll('[data-drag-collapsed="1"]').forEach((el) => { (el as HTMLElement).style.display = "flex"; el.removeAttribute('data-drag-collapsed'); });
-      dragRef.current = null; return;
+      const ph = list?.querySelector(
+        '[data-placeholder="1"]'
+      ) as HTMLDivElement | null;
+      if (ph) ph.remove();
+      list?.querySelectorAll('[data-drag-collapsed="1"]').forEach((el) => {
+        (el as HTMLElement).style.display = "flex";
+        el.removeAttribute("data-drag-collapsed");
+      });
+      dragRef.current = null;
+      return;
     }
 
     const draggingIds = dragRef.current?.draggingIds || [];
-    ghostRef.current?.remove(); ghostRef.current = null;
-    if (!list || !draggingIds.length) { dragRef.current = null; return; }
+    ghostRef.current?.remove();
+    ghostRef.current = null;
+    if (!list || !draggingIds.length) {
+      dragRef.current = null;
+      return;
+    }
 
     const { insertAt } = finalizePlaceholder(list, draggingIds);
 
     const cleanup = () => {
       requestAnimationFrame(() => {
-        const l = listRef.current; if (!l) return;
-        const ph2 = l.querySelector('[data-placeholder="1"]') as HTMLDivElement | null; if (ph2) ph2.remove();
-        l.querySelectorAll('[data-drag-collapsed="1"]').forEach((el) => { (el as HTMLElement).style.display = "flex"; el.removeAttribute('data-drag-collapsed'); });
+        const l = listRef.current;
+        if (!l) return;
+        const ph2 = l.querySelector(
+          '[data-placeholder="1"]'
+        ) as HTMLDivElement | null;
+        if (ph2) ph2.remove();
+        l.querySelectorAll('[data-drag-collapsed="1"]').forEach((el) => {
+          (el as HTMLElement).style.display = "flex";
+          el.removeAttribute("data-drag-collapsed");
+        });
       });
     };
 
     dragRef.current = null;
 
-    if (insertAt == null) { cleanup(); return; }
+    if (insertAt == null) {
+      cleanup();
+      return;
+    }
 
     pushHistory(state);
-    setState(({ items, edit }) => ({ edit, items: reorderAndUncheck(items, draggingIds, insertAt) }));
+    setState(({ items, edit }) => ({
+      edit,
+      items: reorderAndUncheck(items, draggingIds, insertAt),
+    }));
     cleanup();
->>>>>>> bdfcc492
   };
 
   const onPointerCancel = (_ev: PointerEvent) => {
-    if (longPressTimerRef.current) { clearTimeout(longPressTimerRef.current); longPressTimerRef.current = null; }
-    if (clickSuppressRef.current) { window.removeEventListener("click", clickSuppressRef.current, true); clickSuppressRef.current = null; }
-<<<<<<< HEAD
-    window.removeEventListener("pointermove", onPointerMove as any); ghostRef.current?.remove(); ghostRef.current = null; const list = uncheckedListRef.current; const ph = list?.querySelector('[data-placeholder="1"]') as HTMLDivElement | null; if (ph) ph.remove(); list?.querySelectorAll('[data-drag-collapsed="1"]').forEach((el) => { (el as HTMLElement).style.display = "flex"; el.removeAttribute('data-drag-collapsed'); }); dragRef.current = null;
-=======
+    if (longPressTimerRef.current) {
+      clearTimeout(longPressTimerRef.current);
+      longPressTimerRef.current = null;
+    }
+    if (clickSuppressRef.current) {
+      window.removeEventListener("click", clickSuppressRef.current, true);
+      clickSuppressRef.current = null;
+    }
     window.removeEventListener("pointermove", onPointerMove as any);
-    ghostRef.current?.remove(); ghostRef.current = null;
+    ghostRef.current?.remove();
+    ghostRef.current = null;
     const list = listRef.current;
-    const ph = list?.querySelector('[data-placeholder="1"]') as HTMLDivElement | null; if (ph) ph.remove();
-    list?.querySelectorAll('[data-drag-collapsed="1"]').forEach((el) => { (el as HTMLElement).style.display = "flex"; el.removeAttribute('data-drag-collapsed'); });
+    const ph = list?.querySelector(
+      '[data-placeholder="1"]'
+    ) as HTMLDivElement | null;
+    if (ph) ph.remove();
+    list?.querySelectorAll('[data-drag-collapsed="1"]').forEach((el) => {
+      (el as HTMLElement).style.display = "flex";
+      el.removeAttribute("data-drag-collapsed");
+    });
     dragRef.current = null;
->>>>>>> bdfcc492
-  };
-
-  function updatePlaceholder(list: HTMLDivElement, clientY: number, draggingIds: string[], totalH: number) {
-    const ph = list.querySelector('[data-placeholder="1"]') as HTMLDivElement | null; if (!ph) return;
-<<<<<<< HEAD
-    const children = Array.from(list.children).filter((el) => { const he = el as HTMLElement; const ds: any = he.dataset ?? {}; const isPh = ds.placeholder === "1"; const isCollapsed = ds.dragCollapsed === "1" || he.style.display === "none"; return !isPh && !isCollapsed; });
-    const dr = dragRef.current; const topY = clientY - (dr?.offsetY ?? 0); const prevY = dr?.lastY ?? dr?.startY ?? clientY; const draggingDown = clientY >= prevY;
-    const unitH = (() => { const n = Math.max(1, draggingIds.length); const avg = Math.max(1, Math.round((dr?.totalH ?? totalH) / n)); return isFinite(avg) && avg > 1 ? avg : ROW_H; })();
-    let targetIndex = 0;
-    for (let i = 0; i < children.length; i++) {
-      const he = children[i] as HTMLElement; const id = he.dataset?.id || ""; const rect = he.getBoundingClientRect(); if (draggingIds.includes(id)) continue;
-=======
+  };
+
+  function updatePlaceholder(
+    list: HTMLDivElement,
+    clientY: number,
+    draggingIds: string[],
+    totalH: number
+  ) {
+    const ph = list.querySelector(
+      '[data-placeholder="1"]'
+    ) as HTMLDivElement | null;
+    if (!ph) return;
     const children = Array.from(list.children).filter((el) => {
-      const he = el as HTMLElement; const ds: any = he.dataset ?? {};
-      const isPh = ds.placeholder === "1"; const isCollapsed = ds.dragCollapsed === "1" || he.style.display === "none";
+      const he = el as HTMLElement;
+      const ds: any = he.dataset ?? {};
+      const isPh = ds.placeholder === "1";
+      const isCollapsed =
+        ds.dragCollapsed === "1" || he.style.display === "none";
       return !isPh && !isCollapsed;
     });
 
@@ -636,46 +585,49 @@
     const topY = clientY - (dr?.offsetY ?? 0);
     const prevY = dr?.lastY ?? dr?.startY ?? clientY;
     const draggingDown = clientY >= prevY;
-    const unitH = (() => { const n = Math.max(1, draggingIds.length); const avg = Math.max(1, Math.round((dr?.totalH ?? totalH) / n)); return isFinite(avg) && avg > 1 ? avg : 28; })();
+    const unitH = (() => {
+      const n = Math.max(1, draggingIds.length);
+      const avg = Math.max(1, Math.round((dr?.totalH ?? totalH) / n));
+      return isFinite(avg) && avg > 1 ? avg : 28;
+    })();
 
     let targetIndex = 0;
     for (let i = 0; i < children.length; i++) {
-      const he = children[i] as HTMLElement; const id = he.dataset?.id || ""; const rect = he.getBoundingClientRect();
+      const he = children[i] as HTMLElement;
+      const id = he.dataset?.id || "";
+      const rect = he.getBoundingClientRect();
       const isChecked = he.dataset?.checked === "1"; // fixed rows (edit)
       if (draggingIds.includes(id) || isChecked) continue;
->>>>>>> bdfcc492
-      const threshold = draggingDown ? rect.top : (rect.top + rect.height / 2);
-      const probe = draggingDown ? (topY + (dr?.totalH ?? totalH) - Math.min(rect.height, unitH)) : clientY;
+      const threshold = draggingDown ? rect.top : rect.top + rect.height / 2;
+      const probe = draggingDown
+        ? topY + (dr?.totalH ?? totalH) - Math.min(rect.height, unitH)
+        : clientY;
       if (probe > threshold) targetIndex = i + 1;
     }
-<<<<<<< HEAD
-    const ref = children[targetIndex] as HTMLElement | undefined; const phH = Math.max(ROW_H, totalH - ROW_SPACING);
-    ph.style.height = `${phH}px`; ph.style.marginTop = targetIndex === 0 ? "0px" : `${ROW_SPACING}px`; ph.style.marginBottom = ref ? `${ROW_SPACING}px` : "0px"; if (ref) list.insertBefore(ph, ref); else list.appendChild(ph);
-=======
 
     const ref = children[targetIndex] as HTMLElement | undefined;
     const phH = Math.max(28, totalH - ROW_SPACING);
     ph.style.height = `${phH}px`;
     ph.style.marginTop = targetIndex === 0 ? "0px" : `${ROW_SPACING}px`;
     ph.style.marginBottom = ref ? `${ROW_SPACING}px` : "0px";
-    if (ref) list.insertBefore(ph, ref); else list.appendChild(ph);
->>>>>>> bdfcc492
+    if (ref) list.insertBefore(ph, ref);
+    else list.appendChild(ph);
   }
 
   function finalizePlaceholder(list: HTMLDivElement, draggingIds: string[]) {
-    const ph = list.querySelector('[data-placeholder="1"]') as HTMLDivElement | null; if (!ph) return { insertAt: null as number | null };
-<<<<<<< HEAD
-    const all = Array.from(list.children); const phPos = all.indexOf(ph); const insertAt = all.slice(0, phPos).filter((el) => { const he = el as HTMLElement; const id = he.dataset?.id || ""; const isPh = (he as any).dataset?.placeholder === "1"; const isCollapsed = (he as any).dataset?.dragCollapsed === "1" || (he as HTMLElement).style.display === "none"; return !isPh && !isCollapsed && !draggingIds.includes(id); }).length; return { insertAt };
-  }
-
-  // ============== Render ==============
-=======
+    const ph = list.querySelector(
+      '[data-placeholder="1"]'
+    ) as HTMLDivElement | null;
+    if (!ph) return { insertAt: null as number | null };
     const all = Array.from(list.children);
     const phPos = all.indexOf(ph);
     const insertAt = all.slice(0, phPos).filter((el) => {
-      const he = el as HTMLElement; const id = he.dataset?.id || "";
+      const he = el as HTMLElement;
+      const id = he.dataset?.id || "";
       const isPh = he.dataset?.placeholder === "1";
-      const isCollapsed = he.dataset?.dragCollapsed === "1" || (he as HTMLElement).style.display === "none";
+      const isCollapsed =
+        he.dataset?.dragCollapsed === "1" ||
+        (he as HTMLElement).style.display === "none";
       const isChecked = he.dataset?.checked === "1"; // fixed rows (edit)
       return !isPh && !isCollapsed && !isChecked && !draggingIds.includes(id);
     }).length;
@@ -684,134 +636,169 @@
 
   // ========================= Render =========================
   // color rule: blue only when NON-EDIT mode and all checked
-  const allCheckedBlue = !state.edit && state.items.length > 0 && state.items.every((it) => it.checked);
+  const allCheckedBlue =
+    !state.edit &&
+    state.items.length > 0 &&
+    state.items.every((it) => it.checked);
 
   // Run pure-function tests once (log only)
->>>>>>> bdfcc492
-  useEffect(() => { const r = runTests(); if (r.failed) console.warn("[Tests] Failed:", r.failures); }, []);
+  useEffect(() => {
+    const r = runTests();
+    if (r.failed) console.warn("[Tests] Failed:", r.failures);
+  }, []);
 
   return (
     <div
-<<<<<<< HEAD
-      style={{
-        display: "grid",
-        height: "var(--app-vh)",
-        gridTemplateRows: state.edit
-          ? `auto minmax(0,1fr) auto` /* 編集モード：未チェックが残り全量、ボタンは中身分だけ */
-          : `auto ${CHECKED_VH}vh minmax(0,1fr) auto` /* 通常：チェック済みは固定vh、未チェックは残り全量、ボタンは中身分だけ */,
-        overflow: "hidden",
+      style={{ display: "grid", gridTemplateRows: "auto 1fr", height: "100vh" }}
+      onPointerDown={() => {
+        primeHaptics();
       }}
-      onPointerDown={() => { primeHaptics(); }} onMouseDown={() => { primeHaptics(); }} onTouchStart={() => { primeHaptics(); }}
+      onMouseDown={() => {
+        primeHaptics();
+      }}
+      onTouchStart={() => {
+        primeHaptics();
+      }}
     >
-      {/* Header: Progress bar */}
-      <div style={{ position: "sticky", top: 0, zIndex: 4, background: "#fff", borderBottom: "1px solid #e5e7eb" }}>
-        <div style={{ padding: "10px 12px 8px" }}>
-          <div style={{ display: "flex", justifyContent: "flex-end", marginBottom: 6 }}>
-            <div style={{ fontSize: 12, color: "#6b7280" }}>{stats.done} / {stats.total} ({stats.pct}%)</div>
-          </div>
-          <div aria-label="progress" style={{ height: 8, borderRadius: 999, background: "#f1f5f9", overflow: "hidden", boxShadow: "inset 0 0 0 1px #e5e7eb" }}>
-            <div style={{ width: `${stats.pct}%`, height: "100%", background: "linear-gradient(90deg,#93c5fd,#2563eb)", transition: "width .18s ease" }} />
-=======
-      style={{ display: "grid", gridTemplateRows: "auto 1fr", height: "100vh" }}
-      onPointerDown={() => { primeHaptics(); }}
-      onMouseDown={() => { primeHaptics(); }}
-      onTouchStart={() => { primeHaptics(); }}
-    >
-      {/* Header Block = Progress + Toolbar (single parent) */}
-      <div style={{ position: "sticky", top: 0, zIndex: 4, background: "#fff", borderBottom: "1px solid #e5e7eb" }}>
-        {/* Stylish Progress Header */}
-        <div style={{ padding: "10px 12px 8px" }}>
-          {/* No label "PROGRESS" as requested */}
-          {/* 右上の統計（件数と%） */}
-          <div style={{ display: "flex", alignItems: "baseline", justifyContent: "flex-end", marginBottom: 6 }}>
-            <div style={{ fontSize: 12, color: "#6b7280" }}>{stats.done} / {stats.total} ({stats.pct}%)</div>
-          </div>
-          <div aria-label="progress" style={{ height: 40, borderRadius: 999, background: "#f1f5f9", overflow: "hidden", boxShadow: "inset 0 0 0 1px #e5e7eb" }}>
-            <div style={{ width: `${stats.pct}%`, height: "100%", background: `linear-gradient(90deg, ${COLOR_PROGRESS_LEFT}, ${COLOR_ALLCHECK_BLUE})`, transition: "width .18s ease" }} />
-          </div>
-        </div>
-        {/* Toolbar */}
-        <div style={{ display: "flex", gap: 6, alignItems: "center", padding: 6, paddingTop: 0 }}>
-          <div style={{ marginLeft: "auto", display: "flex", gap: 8 }}>
-            {/* Reset (leftmost). Two-step: icon -> red Reset */}
-            <button
-              onClick={() => { primeHaptics(); (resetArmed ? (doReset()) : (armReset())); }}
-              onBlur={() => setResetArmed(false)}
-              title={resetArmed ? "Reset 実行" : "全消去（確認付き）"}
-              style={{ width: 44, height: 44, borderRadius: 10, display: "grid", placeItems: "center", border: "1px solid #e5e7eb", background: resetArmed ? "#ef4444" : "#fff", color: resetArmed ? "#fff" : "#111", fontWeight: 600, fontSize: 16 }}
-            >
-              {resetArmed ? "Reset" : "⟲"}
-            </button>
-            {/* Undo */}
-            <button onClick={() => { primeHaptics(); undo(); }} title="元に戻す" style={{ width: 44, height: 44, borderRadius: 10, display: "grid", placeItems: "center", border: "1px solid #e5e7eb", background: "#fff", fontSize: 18 }}>↶</button>
-            {/* Redo */}
-            <button onClick={() => { primeHaptics(); redo(); }} title="やり直す" style={{ width: 44, height: 44, borderRadius: 10, display: "grid", placeItems: "center", border: "1px solid #e5e7eb", background: "#fff", fontSize: 18 }}>↷</button>
-            {/* Edit (rightmost) */}
-            <button
-              onClick={() => { primeHaptics(); endTyping(); setState((s) => ({ edit: !s.edit, items: s.items })); }}
-              aria-pressed={state.edit}
-              title={state.edit ? "編集モード（ON）" : "編集モード（OFF）"}
-              style={{ width: 44, height: 44, borderRadius: 10, display: "grid", placeItems: "center", border: "1px solid #e5e7eb", background: state.edit ? "#16a34a" : "#fff", color: state.edit ? "#fff" : "#111", fontSize: 18 }}
-            >
-              ✏︎
-            </button>
->>>>>>> bdfcc492
-          </div>
+      <div
+        style={{
+          position: "sticky",
+          top: 0,
+          zIndex: 3,
+          display: "flex",
+          gap: 6,
+          alignItems: "center",
+          padding: 6,
+          background: "#fff",
+          borderBottom: "1px solid #e5e7eb",
+        }}
+      >
+        <div style={{ marginLeft: "auto", display: "flex", gap: 8 }}>
+          {/* Reset (leftmost). Two-step: icon -> red Reset */}
+          <button
+            onClick={() => {
+              primeHaptics();
+              resetArmed ? doReset() : armReset();
+            }}
+            onBlur={() => setResetArmed(false)}
+            title={resetArmed ? "Reset 実行" : "全消去（確認付き）"}
+            style={{
+              width: 44,
+              height: 44,
+              borderRadius: 10,
+              display: "grid",
+              placeItems: "center",
+              border: "1px solid #e5e7eb",
+              background: resetArmed ? "#ef4444" : "#fff",
+              color: resetArmed ? "#fff" : "#111",
+              fontWeight: 600,
+              fontSize: 16,
+            }}
+          >
+            {resetArmed ? "Reset" : "⟲"}
+          </button>
+          {/* Undo */}
+          <button
+            onClick={() => {
+              primeHaptics();
+              undo();
+            }}
+            title="元に戻す"
+            style={{
+              width: 44,
+              height: 44,
+              borderRadius: 10,
+              display: "grid",
+              placeItems: "center",
+              border: "1px solid #e5e7eb",
+              background: "#fff",
+              fontSize: 18,
+            }}
+          >
+            ↶
+          </button>
+          {/* Redo */}
+          <button
+            onClick={() => {
+              primeHaptics();
+              redo();
+            }}
+            title="やり直す"
+            style={{
+              width: 44,
+              height: 44,
+              borderRadius: 10,
+              display: "grid",
+              placeItems: "center",
+              border: "1px solid #e5e7eb",
+              background: "#fff",
+              fontSize: 18,
+            }}
+          >
+            ↷
+          </button>
+          {/* Edit (rightmost) */}
+          <button
+            onClick={() => {
+              primeHaptics();
+              endTyping();
+              setState((s) => ({ edit: !s.edit, items: s.items }));
+            }}
+            aria-pressed={state.edit}
+            title={state.edit ? "編集モード（ON）" : "編集モード（OFF）"}
+            style={{
+              width: 44,
+              height: 44,
+              borderRadius: 10,
+              display: "grid",
+              placeItems: "center",
+              border: "1px solid #e5e7eb",
+              background: state.edit ? "#16a34a" : "#fff",
+              color: state.edit ? "#fff" : "#111",
+              fontSize: 18,
+            }}
+          >
+            ✏︎
+          </button>
         </div>
       </div>
 
-<<<<<<< HEAD
-      {/* Checked Area（通常時のみ／固定高さ／内部スクロール） */}
-      {!state.edit && (
-        <div ref={checkedWrapRef} style={{ overflow: "auto", padding: 10, borderBottom: "1px solid #eef2f7", background: allCheckedBlue ? "#eaf2ff" : "#f8fafc" }}>
-          <div ref={checkedListRef} style={{ display: "flex", flexDirection: "column", gap: 0 }}>
-            {checkedItemsAsc.map((item, i) => (
-              <Row key={item.id} item={item} index={i} edit={state.edit} allCheckedBlue={allCheckedBlue} onInput={() => {}} onEnter={() => {}} onToggleChecked={() => toggleCheckedById(item.id)} onToggleSelected={() => {}} onDelete={() => { if (state.edit) deleteItem(item.id); }} onPointerDownHandle={() => {}} />
-            ))}
-          </div>
-        </div>
-      )}
-
-      {/* Unchecked Area（固定高さ／内部スクロール） */}
       <div
-        ref={uncheckedWrapRef}
+        ref={wrapRef}
         style={{
           overflow: "auto",
           padding: 12,
-          backgroundImage: allDoneUrl ? `url(${allDoneUrl})` : undefined,
-          backgroundSize: allCheckedBlue ? "cover" : undefined,
-          backgroundPosition: allCheckedBlue ? "center" : undefined,
-          backgroundRepeat: allCheckedBlue ? "no-repeat" : undefined,
+          paddingBottom: "calc(16px + var(--kbd-pad))",
+          backgroundImage: allCheckedBlue
+            ? "linear-gradient(180deg, rgba(147,197,253,0.30), rgba(147,197,253,0.18))"
+            : undefined,
         }}
       >
-        <div ref={uncheckedListRef} style={{ display: "flex", flexDirection: "column", gap: 0 }}>
-          {uncheckedItems.map((item, i) => (
-=======
-      {/* List Area */}
-      <div ref={wrapRef} style={{ overflow: "auto", padding: 12, paddingBottom: "calc(16px + var(--kbd-pad))", backgroundImage: allCheckedBlue ? `linear-gradient(180deg, ${COLOR_PROGRESS_LEFT + '4D'}, ${COLOR_PROGRESS_LEFT + '2E'})` : undefined }}>
-        <div ref={listRef} style={{ display: "flex", flexDirection: "column", gap: 0 }}>
+        <div
+          ref={listRef}
+          style={{ display: "flex", flexDirection: "column", gap: 0 }}
+        >
           {displayItems.map((item, i) => (
->>>>>>> bdfcc492
             <Row
               key={item.id}
               item={item}
               index={i}
               edit={state.edit}
-<<<<<<< HEAD
-              onInput={(t) => setItemTextById(item.id, t)}
-              onEnter={() => { endTyping(); insertEmptyAfterId(item.id); }}
-              onToggleChecked={() => toggleCheckedById(item.id)}
-              onToggleSelected={(v) => toggleSelected(item.id, v)}
-              onDelete={() => { endTyping(); deleteItem(item.id); }}
-              onPointerDownHandle={(e) => { endTyping(); onPointerDownHandle(e, item.id, true); }}
-=======
               onInput={(t) => setItemText(i, t)}
-              onEnter={() => { endTyping(); insertEmptyAfter(i); }}
+              onEnter={() => {
+                endTyping();
+                insertEmptyAfter(i);
+              }}
               onToggleChecked={() => toggleCheckedById(item.id)}
               onToggleSelected={(v) => toggleSelected(i, v)}
-              onDelete={() => { endTyping(); deleteItem(item.id); }}
-              onPointerDownHandle={(e) => { endTyping(); onPointerDownHandle(e, i, true); }}
->>>>>>> bdfcc492
+              onDelete={() => {
+                endTyping();
+                deleteItem(item.id);
+              }}
+              onPointerDownHandle={(e) => {
+                endTyping();
+                onPointerDownHandle(e, i, true);
+              }}
               allCheckedBlue={allCheckedBlue}
             />
           ))}
@@ -819,48 +806,142 @@
       </div>
 
       {/* Buttons Area（固定／画面最下部） */}
-      <div style={{ display: "flex", justifyContent: "flex-end", alignItems: "center", gap: 8, padding: 8, paddingBottom: "calc(12px + env(safe-area-inset-bottom))", borderTop: "1px solid #e5e7eb", background: "#fff" }}>
-        <button onClick={() => { primeHaptics(); (resetArmed ? (doReset()) : (armReset())); }} onBlur={() => setResetArmed(false)} title={resetArmed ? "Reset 実行" : "全消去（確認付き）"} style={{ width: 44, height: 44, borderRadius: 10, display: "grid", placeItems: "center", border: "1px solid #e5e7eb", background: resetArmed ? "#ef4444" : "#fff", color: resetArmed ? "#fff" : "#111", fontWeight: 600, fontSize: 16 }}>{resetArmed ? "Reset" : "⟲"}</button>
-        <button onClick={() => { primeHaptics(); undo(); }} title="元に戻す" style={{ width: 44, height: 44, borderRadius: 10, display: "grid", placeItems: "center", border: "1px solid #e5e7eb", background: "#fff", fontSize: 18 }}>↶</button>
-        <button onClick={() => { primeHaptics(); redo(); }} title="やり直す" style={{ width: 44, height: 44, borderRadius: 10, display: "grid", placeItems: "center", border: "1px solid #e5e7eb", background: "#fff", fontSize: 18 }}>↷</button>
-        <button onClick={() => { primeHaptics(); endTyping(); setState((s) => ({ edit: !s.edit, items: s.items })); }} aria-pressed={state.edit} title={state.edit ? "編集モード（ON）" : "編集モード（OFF）"} style={{ width: 44, height: 44, borderRadius: 10, display: "grid", placeItems: "center", border: "1px solid #e5e7eb", background: state.edit ? "#16a34a" : "#fff", color: state.edit ? "#fff" : "#111", fontSize: 18 }}>✏︎</button>
+      <div
+        style={{
+          display: "flex",
+          justifyContent: "flex-end",
+          alignItems: "center",
+          gap: 8,
+          padding: 8,
+          paddingBottom: "calc(12px + env(safe-area-inset-bottom))",
+          borderTop: "1px solid #e5e7eb",
+          background: "#fff",
+        }}
+      >
+        <button
+          onClick={() => {
+            primeHaptics();
+            resetArmed ? doReset() : armReset();
+          }}
+          onBlur={() => setResetArmed(false)}
+          title={resetArmed ? "Reset 実行" : "全消去（確認付き）"}
+          style={{
+            width: 44,
+            height: 44,
+            borderRadius: 10,
+            display: "grid",
+            placeItems: "center",
+            border: "1px solid #e5e7eb",
+            background: resetArmed ? "#ef4444" : "#fff",
+            color: resetArmed ? "#fff" : "#111",
+            fontWeight: 600,
+            fontSize: 16,
+          }}
+        >
+          {resetArmed ? "Reset" : "⟲"}
+        </button>
+        <button
+          onClick={() => {
+            primeHaptics();
+            undo();
+          }}
+          title="元に戻す"
+          style={{
+            width: 44,
+            height: 44,
+            borderRadius: 10,
+            display: "grid",
+            placeItems: "center",
+            border: "1px solid #e5e7eb",
+            background: "#fff",
+            fontSize: 18,
+          }}
+        >
+          ↶
+        </button>
+        <button
+          onClick={() => {
+            primeHaptics();
+            redo();
+          }}
+          title="やり直す"
+          style={{
+            width: 44,
+            height: 44,
+            borderRadius: 10,
+            display: "grid",
+            placeItems: "center",
+            border: "1px solid #e5e7eb",
+            background: "#fff",
+            fontSize: 18,
+          }}
+        >
+          ↷
+        </button>
+        <button
+          onClick={() => {
+            primeHaptics();
+            endTyping();
+            setState((s) => ({ edit: !s.edit, items: s.items }));
+          }}
+          aria-pressed={state.edit}
+          title={state.edit ? "編集モード（ON）" : "編集モード（OFF）"}
+          style={{
+            width: 44,
+            height: 44,
+            borderRadius: 10,
+            display: "grid",
+            placeItems: "center",
+            border: "1px solid #e5e7eb",
+            background: state.edit ? "#16a34a" : "#fff",
+            color: state.edit ? "#fff" : "#111",
+            fontSize: 18,
+          }}
+        >
+          ✏︎
+        </button>
       </div>
     </div>
   );
 }
 
 function Row(props: {
-  item: Item; index: number; edit: boolean;
+  item: Item;
+  index: number;
+  edit: boolean;
   onInput: (text: string, ta?: HTMLTextAreaElement) => void;
-  onEnter: () => void; onToggleChecked: () => void; onToggleSelected: (v: boolean) => void; onDelete: () => void;
-  onPointerDownHandle: (e: React.PointerEvent<HTMLElement>) => void; onPointerDownFromSelect?: (e: React.PointerEvent<HTMLElement>) => void; allCheckedBlue: boolean;
+  onEnter: () => void;
+  onToggleChecked: () => void;
+  onToggleSelected: (v: boolean) => void;
+  onDelete: () => void;
+  onPointerDownHandle: (e: React.PointerEvent<HTMLElement>) => void;
+  onPointerDownFromSelect?: (e: React.PointerEvent<HTMLElement>) => void;
+  allCheckedBlue: boolean;
 }) {
-  const { item, index, edit, allCheckedBlue } = props; const taRef = useRef<HTMLTextAreaElement | null>(null);
+  const { item, index, edit, allCheckedBlue } = props;
+  const taRef = useRef<HTMLTextAreaElement | null>(null);
   // 固定行高に合わせる（自己伸長はしない・垂直中央）
   useEffect(() => {
-    const ta = taRef.current; if (!ta) return;
-<<<<<<< HEAD
-    ta.style.padding = "0";
-    const innerH = Math.max(1, ROW_H - 12); // タイルpadding(上下6px)を除いた高さ
-    ta.style.height = innerH + "px";
-    ta.style.lineHeight = innerH + "px"; // テキストを垂直中央に
-    ta.style.fontSize = "16px";
-  }, [item.text, edit]);
-
-  const bgColor = item.checked ? (allCheckedBlue ? "#2563eb" : "#cbd5e1") : "#fff";
-  const rowStyle: React.CSSProperties = { display: "flex", alignItems: "center", flexWrap: "nowrap", marginTop: index === 0 ? 0 : ROW_SPACING, border: "1px solid #e5e7eb", borderRadius: 10, padding: "6px 16px", gap: 6, width: "100%", background: bgColor, boxSizing: "border-box", touchAction: "none", height: ROW_H };
-=======
+    const ta = taRef.current;
+    if (!ta) return;
     const MIN = 24; // 1行分の高さ
     ta.style.padding = "0"; // UAデフォルトの内側余白を打ち消す
     ta.style.height = "0px"; // 再計測
-    const h = Math.max(MIN, Math.min(ta.scrollHeight, window.innerHeight * 0.35));
+    const h = Math.max(
+      MIN,
+      Math.min(ta.scrollHeight, window.innerHeight * 0.35)
+    );
     ta.style.height = h + "px";
   }, [item.text, edit]);
 
   // backgrounds:
-  // - non-edit & all checked: deep blue for all tiles (ご要望)
-  // - checked item: darker gray（通常時）
-  const bgColor = allCheckedBlue ? COLOR_ALLCHECK_BLUE : (item.checked ? COLOR_CHECKED_GRAY : "#fff");
+  // - non-edit & all checked: blue (濃いめ)
+  // - checked item: darker gray
+  const bgColor = allCheckedBlue
+    ? "#93c5fd"
+    : item.checked
+    ? "#cbd5e1"
+    : "#fff";
 
   const rowStyle: React.CSSProperties = {
     display: "flex",
@@ -876,234 +957,316 @@
     boxSizing: "border-box",
     touchAction: "none",
   };
->>>>>>> bdfcc492
 
   if (edit && item.checked) {
     return (
-      <div className="row" data-id={item.id} data-index={index} data-checked="1" style={rowStyle}>
-<<<<<<< HEAD
-        <textarea ref={taRef} value={item.text} readOnly spellCheck={false} onBlur={() => {}} style={{ flex: 1, minWidth: 0, border: "none", outline: "none", resize: "none", background: "transparent", color: "#777", textDecoration: "line-through", padding: 0 }} />
-=======
-        <textarea ref={taRef} value={item.text} readOnly spellCheck={false} onBlur={() => props.onEndTyping()} style={{ flex: 1, minWidth: 0, border: "none", outline: "none", resize: "none", background: "transparent", color: "#777", textDecoration: "line-through", padding: "0", fontSize: 16, lineHeight: "24px", minHeight: "24px", alignSelf: "center" }} />
->>>>>>> bdfcc492
+      <div
+        className="row"
+        data-id={item.id}
+        data-index={index}
+        data-checked="1"
+        style={rowStyle}
+      >
+        <textarea
+          ref={taRef}
+          value={item.text}
+          readOnly
+          spellCheck={false}
+          onBlur={() => props.onEndTyping()}
+          style={{
+            flex: 1,
+            minWidth: 0,
+            border: "none",
+            outline: "none",
+            resize: "none",
+            background: "transparent",
+            color: "#777",
+            textDecoration: "line-through",
+            padding: "0",
+            fontSize: 16,
+            lineHeight: "24px",
+            minHeight: "24px",
+            alignSelf: "center",
+          }}
+        />
       </div>
     );
   }
 
   return (
-    <div className="row" data-id={item.id} data-index={index} style={rowStyle} onClick={!edit ? (() => { primeHaptics(); props.onToggleChecked(); }) : undefined}>
-<<<<<<< HEAD
-      {edit && (<button type="button" title="この行を削除" aria-label="この行を削除" onClick={(e) => { e.stopPropagation(); primeHaptics(); props.onDelete(); }} style={{ width: 24, height: 24, borderRadius: 6, border: "1px solid #e5e7eb", background: "#fff", flexShrink: 0, display:"grid", placeItems:"center", fontSize:14 }}>✖</button>)}
-      <textarea ref={taRef} value={item.text} readOnly={!edit} onInput={(e) => props.onInput((e.target as HTMLTextAreaElement).value, e.currentTarget)} onKeyDown={(e) => { if (edit && e.key === "Enter" && !e.shiftKey) { e.preventDefault(); props.onEnter(); } }} onPaste={(e) => { if (!edit) return; const data = (e.clipboardData || (window as any).clipboardData); const text = data?.getData?.("text") ?? ""; if (!text || !text.includes("\n")) return; e.preventDefault(); const ta = e.currentTarget as HTMLTextAreaElement; const pos = ta.selectionStart ?? ta.value.length; const { first, rest } = pasteMerge(ta.value, pos, text); props.onInput(first, ta); try { const appSet = (window as any).__setAppState; const appGet = (window as any).__getAppState; if (appSet && appGet) { const s: State = appGet(); const row = ta.closest('.row') as HTMLElement | null; const id = row?.getAttribute('data-id') || ''; const idx = s.items.findIndex((it: Item) => it.id === id); if (idx < 0) return; const inserts = rest.map((l: string) => ({ id: uid(), text: l, checked: false })); const next = [...s.items]; next[idx] = { ...next[idx], text: first }; if (inserts.length) next.splice(idx + 1, 0, ...inserts); appSet({ edit: s.edit, items: next }); setTimeout(() => { const lastId = inserts.length ? inserts[inserts.length - 1].id : next[idx].id; const focusTa = document.querySelector(`.row[data-id="${lastId}"] textarea`) as HTMLTextAreaElement | null; focusTa?.focus(); focusTa?.setSelectionRange(focusTa.value.length, focusTa.value.length); }, 0); } } catch {} }} spellCheck={false} style={{ flex: 1, minWidth: 0, border: "none", outline: "none", resize: "none", background: "transparent", textDecoration: item.checked ? "line-through" : "none", padding: 0 }} />
-      {edit && !item.checked && (<div style={{ display: "flex", alignItems: "center", gap: 6, flexShrink: 0, whiteSpace: "nowrap" }}><input className="select" type="checkbox" checked={!!item._selected} onChange={(e) => props.onToggleSelected(e.target.checked)} onPointerDown={(e)=> { primeHaptics(); props.onPointerDownHandle(e);} } style={{ width: 20, height: 20 }} /><button className="handle" type="button" onPointerDown={(e) => { primeHaptics(); props.onPointerDownHandle(e); }} title="ドラッグで並び替え" style={{ width: 32, height: 28, borderRadius: 6, border: "1px dashed #d1d5db", display: "grid", placeItems: "center", fontSize: 14, color: "#6b7280", background: "#fff", touchAction: "none", flexShrink: 0 }}>≡</button></div>)}
-=======
+    <div
+      className="row"
+      data-id={item.id}
+      data-index={index}
+      style={rowStyle}
+      onClick={
+        !edit
+          ? () => {
+              primeHaptics();
+              props.onToggleChecked();
+            }
+          : undefined
+      }
+    >
       {edit && (
-        <button type="button" title="この行を削除" aria-label="この行を削除" onClick={(e) => { e.stopPropagation(); primeHaptics(); props.onDelete(); }} style={{ width: 24, height: 24, borderRadius: 6, border: "1px solid #e5e7eb", background: "#fff", flexShrink: 0, display:"grid", placeItems:"center", fontSize:14 }}>✖</button>
+        <button
+          type="button"
+          title="この行を削除"
+          aria-label="この行を削除"
+          onClick={(e) => {
+            e.stopPropagation();
+            primeHaptics();
+            props.onDelete();
+          }}
+          style={{
+            width: 24,
+            height: 24,
+            borderRadius: 6,
+            border: "1px solid #e5e7eb",
+            background: "#fff",
+            flexShrink: 0,
+            display: "grid",
+            placeItems: "center",
+            fontSize: 14,
+          }}
+        >
+          ✖
+        </button>
       )}
       <textarea
         ref={taRef}
         value={item.text}
         readOnly={!edit}
-        onInput={(e) => props.onInput((e.target as HTMLTextAreaElement).value, e.currentTarget)}
-        onKeyDown={(e) => { if (edit && e.key === "Enter" && !e.shiftKey) { e.preventDefault(); props.onEndTyping(); props.onEnter(); } }}
+        onInput={(e) =>
+          props.onInput(
+            (e.target as HTMLTextAreaElement).value,
+            e.currentTarget
+          )
+        }
+        onKeyDown={(e) => {
+          if (edit && e.key === "Enter" && !e.shiftKey) {
+            e.preventDefault();
+            props.onEndTyping();
+            props.onEnter();
+          }
+        }}
         onPaste={(e) => {
           if (!edit) return;
-          const data = (e.clipboardData || (window as any).clipboardData); const text = data?.getData?.("text") ?? "";
+          const data = e.clipboardData || (window as any).clipboardData;
+          const text = data?.getData?.("text") ?? "";
           if (!text || !text.includes("\n")) return; // single-line: default
           e.preventDefault();
-          const ta = e.currentTarget as HTMLTextAreaElement; const pos = ta.selectionStart ?? ta.value.length;
+          const ta = e.currentTarget as HTMLTextAreaElement;
+          const pos = ta.selectionStart ?? ta.value.length;
           const { first, rest } = pasteMerge(ta.value, pos, text);
           props.onInput(first, ta);
           try {
-            const appSet = (window as any).__setAppState; const appGet = (window as any).__getAppState;
+            const appSet = (window as any).__setAppState;
+            const appGet = (window as any).__getAppState;
             if (appSet && appGet) {
               const s: State = appGet();
-              const row = ta.closest('.row') as HTMLElement | null;
-              const id = row?.getAttribute('data-id') || '';
+              const row = ta.closest(".row") as HTMLElement | null;
+              const id = row?.getAttribute("data-id") || "";
               const idx = s.items.findIndex((it: Item) => it.id === id);
               if (idx < 0) return;
-              const inserts = rest.map((l: string) => ({ id: uid(), text: l, checked: false }));
+              const inserts = rest.map((l: string) => ({
+                id: uid(),
+                text: l,
+                checked: false,
+              }));
               const next = [...s.items];
               next[idx] = { ...next[idx], text: first };
               if (inserts.length) next.splice(idx + 1, 0, ...inserts);
               appSet({ edit: s.edit, items: next });
               setTimeout(() => {
-                const lastId = inserts.length ? inserts[inserts.length - 1].id : next[idx].id;
-                const focusTa = document.querySelector(`.row[data-id="${lastId}"] textarea`) as HTMLTextAreaElement | null;
-                focusTa?.focus(); focusTa?.setSelectionRange(focusTa.value.length, focusTa.value.length);
+                const lastId = inserts.length
+                  ? inserts[inserts.length - 1].id
+                  : next[idx].id;
+                const focusTa = document.querySelector(
+                  `.row[data-id="${lastId}"] textarea`
+                ) as HTMLTextAreaElement | null;
+                focusTa?.focus();
+                focusTa?.setSelectionRange(
+                  focusTa.value.length,
+                  focusTa.value.length
+                );
               }, 0);
             }
           } catch {}
         }}
         spellCheck={false}
         onBlur={() => props.onEndTyping()}
-        style={{ flex: 1, minWidth: 0, border: "none", outline: "none", resize: "none", background: "transparent", textDecoration: item.checked ? "line-through" : "none", padding: "0", fontSize: 16, lineHeight: "24px", minHeight: "24px", alignSelf: "center" }}
+        style={{
+          flex: 1,
+          minWidth: 0,
+          border: "none",
+          outline: "none",
+          resize: "none",
+          background: "transparent",
+          textDecoration: item.checked ? "line-through" : "none",
+          padding: "0",
+          fontSize: 16,
+          lineHeight: "24px",
+          minHeight: "24px",
+          alignSelf: "center",
+        }}
       />
       {edit && !item.checked && (
-        <div style={{ display: "flex", alignItems: "center", gap: 6, flexShrink: 0, whiteSpace: "nowrap" }}>
-          <input className="select" type="checkbox" checked={!!item._selected} onChange={(e) => props.onToggleSelected(e.target.checked)} onPointerDown={(e)=> { primeHaptics(); props.onPointerDownHandle(e);} } style={{ width: 20, height: 20 }} />
-          <button className="handle" type="button" onPointerDown={(e) => { primeHaptics(); props.onPointerDownHandle(e); }} title="ドラッグで並び替え" style={{ width: 32, height: 28, borderRadius: 6, border: "1px dashed #d1d5db", display: "grid", placeItems: "center", fontSize: 14, color: "#6b7280", background: "#fff", touchAction: "none", flexShrink: 0 }}>≡</button>
+        <div
+          style={{
+            display: "flex",
+            alignItems: "center",
+            gap: 6,
+            flexShrink: 0,
+            whiteSpace: "nowrap",
+          }}
+        >
+          <input
+            className="select"
+            type="checkbox"
+            checked={!!item._selected}
+            onChange={(e) => props.onToggleSelected(e.target.checked)}
+            onPointerDown={(e) => {
+              primeHaptics();
+              props.onPointerDownHandle(e);
+            }}
+            style={{ width: 20, height: 20 }}
+          />
+          <button
+            className="handle"
+            type="button"
+            onPointerDown={(e) => {
+              primeHaptics();
+              props.onPointerDownHandle(e);
+            }}
+            title="ドラッグで並び替え"
+            style={{
+              width: 32,
+              height: 28,
+              borderRadius: 6,
+              border: "1px dashed #d1d5db",
+              display: "grid",
+              placeItems: "center",
+              fontSize: 14,
+              color: "#6b7280",
+              background: "#fff",
+              touchAction: "none",
+              flexShrink: 0,
+            }}
+          >
+            ≡
+          </button>
         </div>
       )}
->>>>>>> bdfcc492
     </div>
   );
 }
 
 // ========================= Pure-function Tests =========================
 function runTests() {
-<<<<<<< HEAD
-  type T = { name: string; fn: () => void }; const tests: T[] = [];
-
-  // 1) reorderByInsert contiguous
-  tests.push({ name: "reorderByInsert contiguous", fn: () => {
-    const a: Item = { id: "a", text: "a", checked: false };
-    const b: Item = { id: "b", text: "b", checked: false };
-    const c: Item = { id: "c", text: "c", checked: false };
-    const d: Item = { id: "d", text: "d", checked: false };
-=======
   type T = { name: string; fn: () => void };
   const tests: T[] = [];
 
-  tests.push({ name: "reorderByInsert contiguous", fn: () => {
-    const a = { id: "a", text: "a", checked: false } as Item;
-    const b = { id: "b", text: "b", checked: false } as Item;
-    const c = { id: "c", text: "c", checked: false } as Item;
-    const d = { id: "d", text: "d", checked: false } as Item;
->>>>>>> bdfcc492
-    const out = reorderByInsert([a, b, c, d], [b.id, c.id], 0);
-    if (out.map(x=>x.id).join("") !== "bcad") throw new Error("wrong");
-  }});
-
-<<<<<<< HEAD
-  // 2) reorderAndUncheck clears flags
-  tests.push({ name: "reorderAndUncheck clears flags", fn: () => {
-    const a: Item = { id: "a", text: "a", checked: true, _selected: true };
-    const b: Item = { id: "b", text: "b", checked: false };
-=======
-  tests.push({ name: "reorderAndUncheck clears flags", fn: () => {
-    const a = { id: "a", text: "a", checked: true, _selected: true } as Item;
-    const b = { id: "b", text: "b", checked: false } as Item;
->>>>>>> bdfcc492
-    const out = reorderAndUncheck([a, b], [a.id], 1);
-    if (!(out[1].id === "a" && !out[1].checked && !out[1]._selected)) throw new Error("flags not cleared");
-  }});
-
-<<<<<<< HEAD
-  // 3) sortUncheckedFirst order (unchecked first, then checked by time asc)
-  tests.push({ name: "sortUncheckedFirst order", fn: () => {
-    const a: Item = { id: "a", text: "a", checked: true, _checkedAt: 200 };
-    const b: Item = { id: "b", text: "b", checked: false };
-    const c: Item = { id: "c", text: "c", checked: true, _checkedAt: 300 };
-    const out = sortUncheckedFirst([a, b, c]);
-    if (out.map(o=>o.id).join("") !== "bac") throw new Error("order");
-  }});
-
-  // 4) pasteMerge splits correctly
-=======
-  tests.push({ name: "sortUncheckedFirst order", fn: () => {
-    const a = { id: "a", text: "a", checked: true } as Item;
-    const b = { id: "b", text: "b", checked: false } as Item;
-    const out = sortUncheckedFirst([a, b]);
-    if (out[0].id !== "b" || out[1].id !== "a") throw new Error("order");
-  }});
-
->>>>>>> bdfcc492
-  tests.push({ name: "pasteMerge splits correctly", fn: () => {
-    const original = "abCD"; const cursor = 2; const pasted = "x\ny\n\nz";
-    const { first, rest } = pasteMerge(original, cursor, pasted);
-    if (first !== "abxCD") throw new Error("first");
-    if (rest.join(",") !== "y,z") throw new Error("rest");
-  }});
-
-<<<<<<< HEAD
-  // 5) pasteMerge single line no rest
-=======
+  tests.push({
+    name: "reorderByInsert contiguous",
+    fn: () => {
+      const a = { id: "a", text: "a", checked: false } as Item;
+      const b = { id: "b", text: "b", checked: false } as Item;
+      const c = { id: "c", text: "c", checked: false } as Item;
+      const d = { id: "d", text: "d", checked: false } as Item;
+      const out = reorderByInsert([a, b, c, d], [b.id, c.id], 0);
+      if (out.map((x) => x.id).join("") !== "bcad") throw new Error("wrong");
+    },
+  });
+
+  tests.push({
+    name: "reorderAndUncheck clears flags",
+    fn: () => {
+      const a = { id: "a", text: "a", checked: true, _selected: true } as Item;
+      const b = { id: "b", text: "b", checked: false } as Item;
+      const out = reorderAndUncheck([a, b], [a.id], 1);
+      if (!(out[1].id === "a" && !out[1].checked && !out[1]._selected))
+        throw new Error("flags not cleared");
+    },
+  });
+
+  tests.push({
+    name: "sortUncheckedFirst order",
+    fn: () => {
+      const a = { id: "a", text: "a", checked: true } as Item;
+      const b = { id: "b", text: "b", checked: false } as Item;
+      const out = sortUncheckedFirst([a, b]);
+      if (out[0].id !== "b" || out[1].id !== "a") throw new Error("order");
+    },
+  });
+
+  tests.push({
+    name: "pasteMerge splits correctly",
+    fn: () => {
+      const original = "abCD";
+      const cursor = 2;
+      const pasted = "x\ny\n\nz";
+      const { first, rest } = pasteMerge(original, cursor, pasted);
+      if (first !== "abxCD") throw new Error("first");
+      if (rest.join(",") !== "y,z") throw new Error("rest");
+    },
+  });
+
   // extra tests
->>>>>>> bdfcc492
-  tests.push({ name: "pasteMerge single line no rest", fn: () => {
-    const { first, rest } = pasteMerge("aa", 1, "Z");
-    if (first !== "aZa" || rest.length !== 0) throw new Error("single-line paste");
-  }});
-
-<<<<<<< HEAD
-  // 6) reorderAndUncheck multi move
-  tests.push({ name: "reorderAndUncheck multi move", fn: () => {
-    const x = (id: string): Item => ({ id, text: id, checked: false });
-    const arr: Item[] = [x("a"), x("b"), x("c"), x("d")];
-=======
-  tests.push({ name: "reorderAndUncheck multi move", fn: () => {
-    const x = (id: string) => ({ id, text: id, checked: false } as Item);
-    const arr = [x("a"), x("b"), x("c"), x("d")];
->>>>>>> bdfcc492
-    const out = reorderAndUncheck(arr, ["b","c"], 3);
-    if (out.map(o=>o.id).join("") !== "adbc") throw new Error("multi move order");
-  }});
-
-<<<<<<< HEAD
-  // 7) pasteMerge CRLF
-=======
+  tests.push({
+    name: "pasteMerge single line no rest",
+    fn: () => {
+      const { first, rest } = pasteMerge("aa", 1, "Z");
+      if (first !== "aZa" || rest.length !== 0)
+        throw new Error("single-line paste");
+    },
+  });
+
+  tests.push({
+    name: "reorderAndUncheck multi move",
+    fn: () => {
+      const x = (id: string) => ({ id, text: id, checked: false } as Item);
+      const arr = [x("a"), x("b"), x("c"), x("d")];
+      const out = reorderAndUncheck(arr, ["b", "c"], 3);
+      if (out.map((o) => o.id).join("") !== "adbc")
+        throw new Error("multi move order");
+    },
+  });
+
   // additional regression: CRLF paste
->>>>>>> bdfcc492
-  tests.push({ name: "pasteMerge CRLF", fn: () => {
-    const { first, rest } = pasteMerge("foo", 3, "\r\nA\r\nB");
-    if (first !== "foo") throw new Error("crlf first");
-    if (rest.join("") !== "AB") throw new Error("crlf rest");
-  }});
-
-<<<<<<< HEAD
-  // 8) sortUncheckedFirst checked by _checkedAt asc
-  tests.push({ name: "sortUncheckedFirst checked by _checkedAt asc", fn: () => {
-    const u: Item = { id: "u", text: "u", checked: false };
-    const a: Item = { id: "a", text: "a", checked: true, _checkedAt: 100 };
-    const b: Item = { id: "b", text: "b", checked: true, _checkedAt: 200 };
-    const out = sortUncheckedFirst([a, u, b]);
-    if (out.map(o=>o.id).join("") !== "uab") throw new Error("checked order by time asc");
-  }});
-
-  // 9) reorderByInsert clamps insertAt (too large)
-  tests.push({ name: "reorderByInsert clamps insertAt", fn: () => {
-    const a: Item = { id: "a", text: "a", checked: false };
-    const b: Item = { id: "b", text: "b", checked: false };
-    const c: Item = { id: "c", text: "c", checked: false };
-    const out = reorderByInsert([a, b, c], [a.id], 99);
-    if (out.map(o=>o.id).join("") !== "bac") throw new Error("clamp failed");
-  }});
-
-  // 10) reorderByInsert clamps insertAt (negative)
-  tests.push({ name: "reorderByInsert clamps negative", fn: () => {
-    const a: Item = { id: "a", text: "a", checked: false };
-    const b: Item = { id: "b", text: "b", checked: false };
-    const c: Item = { id: "c", text: "c", checked: false };
-    const out = reorderByInsert([a, b, c], [b.id], -10);
-    if (out.map(o=>o.id).join("") !== "bac") throw new Error("negative clamp failed");
-  }});
-
-  // 11) sortUncheckedFirst treats undefined _checkedAt as 0 (falls before larger timestamps)
-  tests.push({ name: "sortUncheckedFirst undefined _checkedAt treated as 0", fn: () => {
-    const u: Item = { id: "u", text: "u", checked: false };
-    const a: Item = { id: "a", text: "a", checked: true }; // _checkedAt undefined -> 0
-    const b: Item = { id: "b", text: "b", checked: true, _checkedAt: 5 };
-    const out = sortUncheckedFirst([b, u, a]);
-    if (out.map(o=>o.id).join("") !== "uab") throw new Error("undefined timestamp ordering");
-  }});
-
-  // 12) pasteMerge empty/only newlines -> unchanged
-  tests.push({ name: "pasteMerge empty or newlines only", fn: () => {
-    const o = "hello"; const { first, rest } = pasteMerge(o, 2, "\n\n\r\n");
-    if (first !== o || rest.length !== 0) throw new Error("empty/newlines handling");
-=======
+  tests.push({
+    name: "pasteMerge CRLF",
+    fn: () => {
+      const { first, rest } = pasteMerge("foo", 3, "\r\nA\r\nB");
+      if (first !== "foo") throw new Error("crlf first");
+      if (rest.join("") !== "AB") throw new Error("crlf rest");
+    },
+  });
+
   // new: checked items stack by newest
-  tests.push({ name: "sortUncheckedFirst checked by _checkedAt desc", fn: () => {
-    const u = { id: "u", text: "u", checked: false } as Item;
-    const a = { id: "a", text: "a", checked: true, _checkedAt: 100 } as Item;
-    const b = { id: "b", text: "b", checked: true, _checkedAt: 200 } as Item;
-    const out = sortUncheckedFirst([a, u, b]);
-    if (out.map(o=>o.id).join("") !== "uba") throw new Error("checked order by time");
->>>>>>> bdfcc492
-  }});
-
-  let passed = 0, failed = 0; const failures: string[] = [];
-  for (const t of tests) { try { t.fn(); passed++; } catch (e: any) { failed++; failures.push(`${t.name}: ${e?.message || e}`); } }
+  tests.push({
+    name: "sortUncheckedFirst checked by _checkedAt desc",
+    fn: () => {
+      const u = { id: "u", text: "u", checked: false } as Item;
+      const a = { id: "a", text: "a", checked: true, _checkedAt: 100 } as Item;
+      const b = { id: "b", text: "b", checked: true, _checkedAt: 200 } as Item;
+      const out = sortUncheckedFirst([a, u, b]);
+      if (out.map((o) => o.id).join("") !== "ubu a".replace(/\s/g, ""))
+        throw new Error("checked order by time");
+    },
+  });
+
+  let passed = 0,
+    failed = 0;
+  const failures: string[] = [];
+  for (const t of tests) {
+    try {
+      t.fn();
+      passed++;
+    } catch (e: any) {
+      failed++;
+      failures.push(`${t.name}: ${e?.message || e}`);
+    }
+  }
   return { passed, failed, failures };
 }